--- conflicted
+++ resolved
@@ -179,12 +179,9 @@
     case IrCmd::MUL_VEC:
     case IrCmd::DIV_VEC:
     case IrCmd::DOT_VEC:
-<<<<<<< HEAD
-=======
         if (cmd == IrCmd::DOT_VEC)
             LUAU_ASSERT(FFlag::LuauVectorLibNativeDot);
         LUAU_FALLTHROUGH;
->>>>>>> 0bd93219
     case IrCmd::UNM_VEC:
     case IrCmd::NOT_ANY:
     case IrCmd::CMP_ANY:
