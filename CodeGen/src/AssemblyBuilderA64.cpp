// This file is part of the Luau programming language and is licensed under MIT License; see LICENSE.txt for details
#include "Luau/AssemblyBuilderA64.h"

#include "BitUtils.h"
#include "ByteUtils.h"

#include <stdarg.h>
#include <stdio.h>

LUAU_FASTFLAG(LuauVectorLibNativeDot);

namespace Luau
{
namespace CodeGen
{
namespace A64
{

static const uint8_t codeForCondition[] = {0, 1, 2, 3, 4, 5, 6, 7, 8, 9, 10, 11, 12, 13, 14};
static_assert(sizeof(codeForCondition) / sizeof(codeForCondition[0]) == size_t(ConditionA64::Count), "all conditions have to be covered");

static const char* textForCondition[] =
    {"b.eq", "b.ne", "b.cs", "b.cc", "b.mi", "b.pl", "b.vs", "b.vc", "b.hi", "b.ls", "b.ge", "b.lt", "b.gt", "b.le", "b.al"};
static_assert(sizeof(textForCondition) / sizeof(textForCondition[0]) == size_t(ConditionA64::Count), "all conditions have to be covered");

const unsigned kMaxAlign = 32;

static int getFmovImm(double value)
{
    uint64_t u;
    static_assert(sizeof(u) == sizeof(value), "expected double to be 64-bit");
    memcpy(&u, &value, sizeof(value));

    // positive 0 is encodable via movi
    if (u == 0)
        return 256;

    // early out: fmov can only encode doubles with 48 least significant zeros
    if ((u & ((1ull << 48) - 1)) != 0)
        return -1;

    // f64 expansion is abcdfegh => aBbbbbbb bbcdefgh 00000000 00000000 00000000 00000000 00000000 00000000
    int imm = (int(u >> 56) & 0x80) | (int(u >> 48) & 0x7f);
    int dec = ((imm & 0x80) << 8) | ((imm & 0x40) ? 0b00111111'11000000 : 0b01000000'00000000) | (imm & 0x3f);

    return dec == int(u >> 48) ? imm : -1;
}

AssemblyBuilderA64::AssemblyBuilderA64(bool logText, unsigned int features)
    : logText(logText)
    , features(features)
{
    data.resize(4096);
    dataPos = data.size(); // data is filled backwards

    code.resize(1024);
    codePos = code.data();
    codeEnd = code.data() + code.size();
}

AssemblyBuilderA64::~AssemblyBuilderA64()
{
    CODEGEN_ASSERT(finalized);
}

void AssemblyBuilderA64::mov(RegisterA64 dst, RegisterA64 src)
{
    if (dst.kind != KindA64::q)
    {
        CODEGEN_ASSERT(dst.kind == KindA64::w || dst.kind == KindA64::x || dst == sp);
        CODEGEN_ASSERT(dst.kind == src.kind || (dst.kind == KindA64::x && src == sp) || (dst == sp && src.kind == KindA64::x));

        if (dst == sp || src == sp)
            placeR1("mov", dst, src, 0b00'100010'0'000000000000);
        else
            placeSR2("mov", dst, src, 0b01'01010);
    }
    else
    {
        CODEGEN_ASSERT(dst.kind == src.kind);

        placeR1("mov", dst, src, 0b10'01110'10'1'00000'00011'1 | (src.index << 6));
    }
}

void AssemblyBuilderA64::mov(RegisterA64 dst, int src)
{
    if (src >= 0)
    {
        movz(dst, src & 0xffff);
        if (src > 0xffff)
            movk(dst, src >> 16, 16);
    }
    else
    {
        movn(dst, ~src & 0xffff);
        if (src < -0x10000)
            movk(dst, (src >> 16) & 0xffff, 16);
    }
}

void AssemblyBuilderA64::movz(RegisterA64 dst, uint16_t src, int shift)
{
    placeI16("movz", dst, src, 0b10'100101, shift);
}

void AssemblyBuilderA64::movn(RegisterA64 dst, uint16_t src, int shift)
{
    placeI16("movn", dst, src, 0b00'100101, shift);
}

void AssemblyBuilderA64::movk(RegisterA64 dst, uint16_t src, int shift)
{
    placeI16("movk", dst, src, 0b11'100101, shift);
}

void AssemblyBuilderA64::add(RegisterA64 dst, RegisterA64 src1, RegisterA64 src2, int shift)
{
    if (src1.kind == KindA64::x && src2.kind == KindA64::w)
        placeER("add", dst, src1, src2, 0b00'01011, shift);
    else
        placeSR3("add", dst, src1, src2, 0b00'01011, shift);
}

void AssemblyBuilderA64::add(RegisterA64 dst, RegisterA64 src1, uint16_t src2)
{
    placeI12("add", dst, src1, src2, 0b00'10001);
}

void AssemblyBuilderA64::sub(RegisterA64 dst, RegisterA64 src1, RegisterA64 src2, int shift)
{
    if (src1.kind == KindA64::x && src2.kind == KindA64::w)
        placeER("sub", dst, src1, src2, 0b10'01011, shift);
    else
        placeSR3("sub", dst, src1, src2, 0b10'01011, shift);
}

void AssemblyBuilderA64::sub(RegisterA64 dst, RegisterA64 src1, uint16_t src2)
{
    placeI12("sub", dst, src1, src2, 0b10'10001);
}

void AssemblyBuilderA64::neg(RegisterA64 dst, RegisterA64 src)
{
    placeSR2("neg", dst, src, 0b10'01011);
}

void AssemblyBuilderA64::cmp(RegisterA64 src1, RegisterA64 src2)
{
    RegisterA64 dst = src1.kind == KindA64::x ? xzr : wzr;

    placeSR3("cmp", dst, src1, src2, 0b11'01011);
}

void AssemblyBuilderA64::cmp(RegisterA64 src1, uint16_t src2)
{
    RegisterA64 dst = src1.kind == KindA64::x ? xzr : wzr;

    placeI12("cmp", dst, src1, src2, 0b11'10001);
}

void AssemblyBuilderA64::csel(RegisterA64 dst, RegisterA64 src1, RegisterA64 src2, ConditionA64 cond)
{
    CODEGEN_ASSERT(dst.kind == KindA64::x || dst.kind == KindA64::w);

    placeCS("csel", dst, src1, src2, cond, 0b11010'10'0, 0b00);
}

void AssemblyBuilderA64::cset(RegisterA64 dst, ConditionA64 cond)
{
    CODEGEN_ASSERT(dst.kind == KindA64::x || dst.kind == KindA64::w);

    RegisterA64 src = dst.kind == KindA64::x ? xzr : wzr;

    placeCS("cset", dst, src, src, cond, 0b11010'10'0, 0b01, /* invert= */ 1);
}

void AssemblyBuilderA64::and_(RegisterA64 dst, RegisterA64 src1, RegisterA64 src2, int shift)
{
    placeSR3("and", dst, src1, src2, 0b00'01010, shift);
}

void AssemblyBuilderA64::orr(RegisterA64 dst, RegisterA64 src1, RegisterA64 src2, int shift)
{
    placeSR3("orr", dst, src1, src2, 0b01'01010, shift);
}

void AssemblyBuilderA64::eor(RegisterA64 dst, RegisterA64 src1, RegisterA64 src2, int shift)
{
    placeSR3("eor", dst, src1, src2, 0b10'01010, shift);
}

void AssemblyBuilderA64::bic(RegisterA64 dst, RegisterA64 src1, RegisterA64 src2, int shift)
{
    placeSR3("bic", dst, src1, src2, 0b00'01010, shift, /* N= */ 1);
}

void AssemblyBuilderA64::tst(RegisterA64 src1, RegisterA64 src2, int shift)
{
    RegisterA64 dst = src1.kind == KindA64::x ? xzr : wzr;

    placeSR3("tst", dst, src1, src2, 0b11'01010, shift);
}

void AssemblyBuilderA64::mvn_(RegisterA64 dst, RegisterA64 src)
{
    placeSR2("mvn", dst, src, 0b01'01010, 0b1);
}

void AssemblyBuilderA64::and_(RegisterA64 dst, RegisterA64 src1, uint32_t src2)
{
    placeBM("and", dst, src1, src2, 0b00'100100);
}

void AssemblyBuilderA64::orr(RegisterA64 dst, RegisterA64 src1, uint32_t src2)
{
    placeBM("orr", dst, src1, src2, 0b01'100100);
}

void AssemblyBuilderA64::eor(RegisterA64 dst, RegisterA64 src1, uint32_t src2)
{
    placeBM("eor", dst, src1, src2, 0b10'100100);
}

void AssemblyBuilderA64::tst(RegisterA64 src1, uint32_t src2)
{
    RegisterA64 dst = src1.kind == KindA64::x ? xzr : wzr;

    placeBM("tst", dst, src1, src2, 0b11'100100);
}

void AssemblyBuilderA64::lsl(RegisterA64 dst, RegisterA64 src1, RegisterA64 src2)
{
    placeR3("lsl", dst, src1, src2, 0b11010110, 0b0010'00);
}

void AssemblyBuilderA64::lsr(RegisterA64 dst, RegisterA64 src1, RegisterA64 src2)
{
    placeR3("lsr", dst, src1, src2, 0b11010110, 0b0010'01);
}

void AssemblyBuilderA64::asr(RegisterA64 dst, RegisterA64 src1, RegisterA64 src2)
{
    placeR3("asr", dst, src1, src2, 0b11010110, 0b0010'10);
}

void AssemblyBuilderA64::ror(RegisterA64 dst, RegisterA64 src1, RegisterA64 src2)
{
    placeR3("ror", dst, src1, src2, 0b11010110, 0b0010'11);
}

void AssemblyBuilderA64::clz(RegisterA64 dst, RegisterA64 src)
{
    CODEGEN_ASSERT(dst.kind == KindA64::w || dst.kind == KindA64::x);
    CODEGEN_ASSERT(dst.kind == src.kind);

    placeR1("clz", dst, src, 0b10'11010110'00000'00010'0);
}

void AssemblyBuilderA64::rbit(RegisterA64 dst, RegisterA64 src)
{
    CODEGEN_ASSERT(dst.kind == KindA64::w || dst.kind == KindA64::x);
    CODEGEN_ASSERT(dst.kind == src.kind);

    placeR1("rbit", dst, src, 0b10'11010110'00000'0000'00);
}

void AssemblyBuilderA64::rev(RegisterA64 dst, RegisterA64 src)
{
    CODEGEN_ASSERT(dst.kind == KindA64::w || dst.kind == KindA64::x);
    CODEGEN_ASSERT(dst.kind == src.kind);

    placeR1("rev", dst, src, 0b10'11010110'00000'0000'10 | int(dst.kind == KindA64::x));
}

void AssemblyBuilderA64::lsl(RegisterA64 dst, RegisterA64 src1, uint8_t src2)
{
    int size = dst.kind == KindA64::x ? 64 : 32;
    CODEGEN_ASSERT(src2 < size);

    placeBFM("lsl", dst, src1, src2, 0b10'100110, (-src2) & (size - 1), size - 1 - src2);
}

void AssemblyBuilderA64::lsr(RegisterA64 dst, RegisterA64 src1, uint8_t src2)
{
    int size = dst.kind == KindA64::x ? 64 : 32;
    CODEGEN_ASSERT(src2 < size);

    placeBFM("lsr", dst, src1, src2, 0b10'100110, src2, size - 1);
}

void AssemblyBuilderA64::asr(RegisterA64 dst, RegisterA64 src1, uint8_t src2)
{
    int size = dst.kind == KindA64::x ? 64 : 32;
    CODEGEN_ASSERT(src2 < size);

    placeBFM("asr", dst, src1, src2, 0b00'100110, src2, size - 1);
}

void AssemblyBuilderA64::ror(RegisterA64 dst, RegisterA64 src1, uint8_t src2)
{
    int size = dst.kind == KindA64::x ? 64 : 32;
    CODEGEN_ASSERT(src2 < size);

    // note: this is encoding src1 via immr which is a hack but the bit layout matches and a special archetype feels excessive
    placeBFM("ror", dst, src1, src2, 0b00'100111, src1.index, src2);
}

void AssemblyBuilderA64::ubfiz(RegisterA64 dst, RegisterA64 src, uint8_t f, uint8_t w)
{
    int size = dst.kind == KindA64::x ? 64 : 32;
    CODEGEN_ASSERT(w > 0 && f + w <= size);

    // f * 100 + w is only used for disassembly printout; in the future we might replace it with two separate fields for readability
    placeBFM("ubfiz", dst, src, f * 100 + w, 0b10'100110, (-f) & (size - 1), w - 1);
}

void AssemblyBuilderA64::ubfx(RegisterA64 dst, RegisterA64 src, uint8_t f, uint8_t w)
{
    int size = dst.kind == KindA64::x ? 64 : 32;
    CODEGEN_ASSERT(w > 0 && f + w <= size);

    // f * 100 + w is only used for disassembly printout; in the future we might replace it with two separate fields for readability
    placeBFM("ubfx", dst, src, f * 100 + w, 0b10'100110, f, f + w - 1);
}

void AssemblyBuilderA64::sbfiz(RegisterA64 dst, RegisterA64 src, uint8_t f, uint8_t w)
{
    int size = dst.kind == KindA64::x ? 64 : 32;
    CODEGEN_ASSERT(w > 0 && f + w <= size);

    // f * 100 + w is only used for disassembly printout; in the future we might replace it with two separate fields for readability
    placeBFM("sbfiz", dst, src, f * 100 + w, 0b00'100110, (-f) & (size - 1), w - 1);
}

void AssemblyBuilderA64::sbfx(RegisterA64 dst, RegisterA64 src, uint8_t f, uint8_t w)
{
    int size = dst.kind == KindA64::x ? 64 : 32;
    CODEGEN_ASSERT(w > 0 && f + w <= size);

    // f * 100 + w is only used for disassembly printout; in the future we might replace it with two separate fields for readability
    placeBFM("sbfx", dst, src, f * 100 + w, 0b00'100110, f, f + w - 1);
}

void AssemblyBuilderA64::ldr(RegisterA64 dst, AddressA64 src)
{
    CODEGEN_ASSERT(dst.kind == KindA64::x || dst.kind == KindA64::w || dst.kind == KindA64::s || dst.kind == KindA64::d || dst.kind == KindA64::q);

    switch (dst.kind)
    {
    case KindA64::w:
        placeA("ldr", dst, src, 0b10'11100001, /* sizelog= */ 2);
        break;
    case KindA64::x:
        placeA("ldr", dst, src, 0b11'11100001, /* sizelog= */ 3);
        break;
    case KindA64::s:
        placeA("ldr", dst, src, 0b10'11110001, /* sizelog= */ 2);
        break;
    case KindA64::d:
        placeA("ldr", dst, src, 0b11'11110001, /* sizelog= */ 3);
        break;
    case KindA64::q:
        placeA("ldr", dst, src, 0b00'11110011, /* sizelog= */ 4);
        break;
    case KindA64::none:
        CODEGEN_ASSERT(!"Unexpected register kind");
    }
}

void AssemblyBuilderA64::ldrb(RegisterA64 dst, AddressA64 src)
{
    CODEGEN_ASSERT(dst.kind == KindA64::w);

    placeA("ldrb", dst, src, 0b00'11100001, /* sizelog= */ 0);
}

void AssemblyBuilderA64::ldrh(RegisterA64 dst, AddressA64 src)
{
    CODEGEN_ASSERT(dst.kind == KindA64::w);

    placeA("ldrh", dst, src, 0b01'11100001, /* sizelog= */ 1);
}

void AssemblyBuilderA64::ldrsb(RegisterA64 dst, AddressA64 src)
{
    CODEGEN_ASSERT(dst.kind == KindA64::x || dst.kind == KindA64::w);

    placeA("ldrsb", dst, src, 0b00'11100010 | uint8_t(dst.kind == KindA64::w), /* sizelog= */ 0);
}

void AssemblyBuilderA64::ldrsh(RegisterA64 dst, AddressA64 src)
{
    CODEGEN_ASSERT(dst.kind == KindA64::x || dst.kind == KindA64::w);

    placeA("ldrsh", dst, src, 0b01'11100010 | uint8_t(dst.kind == KindA64::w), /* sizelog= */ 1);
}

void AssemblyBuilderA64::ldrsw(RegisterA64 dst, AddressA64 src)
{
    CODEGEN_ASSERT(dst.kind == KindA64::x);

    placeA("ldrsw", dst, src, 0b10'11100010, /* sizelog= */ 2);
}

void AssemblyBuilderA64::ldp(RegisterA64 dst1, RegisterA64 dst2, AddressA64 src)
{
    CODEGEN_ASSERT(dst1.kind == KindA64::x || dst1.kind == KindA64::w);
    CODEGEN_ASSERT(dst1.kind == dst2.kind);

    placeP("ldp", dst1, dst2, src, 0b101'0'010'1, uint8_t(dst1.kind == KindA64::x) << 1, /* sizelog= */ dst1.kind == KindA64::x ? 3 : 2);
}

void AssemblyBuilderA64::str(RegisterA64 src, AddressA64 dst)
{
    CODEGEN_ASSERT(src.kind == KindA64::x || src.kind == KindA64::w || src.kind == KindA64::s || src.kind == KindA64::d || src.kind == KindA64::q);

    switch (src.kind)
    {
    case KindA64::w:
        placeA("str", src, dst, 0b10'11100000, /* sizelog= */ 2);
        break;
    case KindA64::x:
        placeA("str", src, dst, 0b11'11100000, /* sizelog= */ 3);
        break;
    case KindA64::s:
        placeA("str", src, dst, 0b10'11110000, /* sizelog= */ 2);
        break;
    case KindA64::d:
        placeA("str", src, dst, 0b11'11110000, /* sizelog= */ 3);
        break;
    case KindA64::q:
        placeA("str", src, dst, 0b00'11110010, /* sizelog= */ 4);
        break;
    case KindA64::none:
        CODEGEN_ASSERT(!"Unexpected register kind");
    }
}

void AssemblyBuilderA64::strb(RegisterA64 src, AddressA64 dst)
{
    CODEGEN_ASSERT(src.kind == KindA64::w);

    placeA("strb", src, dst, 0b00'11100000, /* sizelog= */ 0);
}

void AssemblyBuilderA64::strh(RegisterA64 src, AddressA64 dst)
{
    CODEGEN_ASSERT(src.kind == KindA64::w);

    placeA("strh", src, dst, 0b01'11100000, /* sizelog= */ 1);
}

void AssemblyBuilderA64::stp(RegisterA64 src1, RegisterA64 src2, AddressA64 dst)
{
    CODEGEN_ASSERT(src1.kind == KindA64::x || src1.kind == KindA64::w);
    CODEGEN_ASSERT(src1.kind == src2.kind);

    placeP("stp", src1, src2, dst, 0b101'0'010'0, uint8_t(src1.kind == KindA64::x) << 1, /* sizelog= */ src1.kind == KindA64::x ? 3 : 2);
}

void AssemblyBuilderA64::b(Label& label)
{
    placeB("b", label, 0b0'00101);
}

void AssemblyBuilderA64::bl(Label& label)
{
    placeB("bl", label, 0b1'00101);
}

void AssemblyBuilderA64::br(RegisterA64 src)
{
    placeBR("br", src, 0b1101011'0'0'00'11111'0000'0'0);
}

void AssemblyBuilderA64::blr(RegisterA64 src)
{
    placeBR("blr", src, 0b1101011'0'0'01'11111'0000'0'0);
}

void AssemblyBuilderA64::ret()
{
    place0("ret", 0b1101011'0'0'10'11111'0000'0'0'11110'00000);
}

void AssemblyBuilderA64::b(ConditionA64 cond, Label& label)
{
    placeBC(textForCondition[int(cond)], label, 0b0101010'0, codeForCondition[int(cond)]);
}

void AssemblyBuilderA64::cbz(RegisterA64 src, Label& label)
{
    placeBCR("cbz", label, 0b011010'0, src);
}

void AssemblyBuilderA64::cbnz(RegisterA64 src, Label& label)
{
    placeBCR("cbnz", label, 0b011010'1, src);
}

void AssemblyBuilderA64::tbz(RegisterA64 src, uint8_t bit, Label& label)
{
    placeBTR("tbz", label, 0b011011'0, src, bit);
}

void AssemblyBuilderA64::tbnz(RegisterA64 src, uint8_t bit, Label& label)
{
    placeBTR("tbnz", label, 0b011011'1, src, bit);
}

void AssemblyBuilderA64::adr(RegisterA64 dst, const void* ptr, size_t size)
{
    size_t pos = allocateData(size, 4);
    uint32_t location = getCodeSize();

    memcpy(&data[pos], ptr, size);
    placeADR("adr", dst, 0b10000);

    patchOffset(location, -int(location) - int((data.size() - pos) / 4), Patch::Imm19);
}

void AssemblyBuilderA64::adr(RegisterA64 dst, uint64_t value)
{
    size_t pos = allocateData(8, 8);
    uint32_t location = getCodeSize();

    writeu64(&data[pos], value);
    placeADR("adr", dst, 0b10000);

    patchOffset(location, -int(location) - int((data.size() - pos) / 4), Patch::Imm19);
}

void AssemblyBuilderA64::adr(RegisterA64 dst, double value)
{
    size_t pos = allocateData(8, 8);
    uint32_t location = getCodeSize();

    writef64(&data[pos], value);
    placeADR("adr", dst, 0b10000);

    patchOffset(location, -int(location) - int((data.size() - pos) / 4), Patch::Imm19);
}

void AssemblyBuilderA64::adr(RegisterA64 dst, Label& label)
{
    placeADR("adr", dst, 0b10000, label);
}

void AssemblyBuilderA64::fmov(RegisterA64 dst, RegisterA64 src)
{
    CODEGEN_ASSERT(dst.kind == KindA64::d && (src.kind == KindA64::d || src.kind == KindA64::x));

    if (src.kind == KindA64::d)
        placeR1("fmov", dst, src, 0b000'11110'01'1'0000'00'10000);
    else
        placeR1("fmov", dst, src, 0b000'11110'01'1'00'111'000000);
}

void AssemblyBuilderA64::fmov(RegisterA64 dst, double src)
{
    CODEGEN_ASSERT(dst.kind == KindA64::d || dst.kind == KindA64::q);

    int imm = getFmovImm(src);
    CODEGEN_ASSERT(imm >= 0 && imm <= 256);

    // fmov can't encode 0, but movi can; movi is otherwise not useful for fp immediates because it encodes repeating patterns
    if (dst.kind == KindA64::d)
    {
        if (imm == 256)
            placeFMOV("movi", dst, src, 0b001'0111100000'000'1110'01'00000);
        else
            placeFMOV("fmov", dst, src, 0b000'11110'01'1'00000000'100'00000 | (imm << 8));
    }
    else
    {
        if (imm == 256)
            placeFMOV("movi.4s", dst, src, 0b010'0111100000'000'0000'01'00000);
        else
            placeFMOV("fmov.4s", dst, src, 0b010'0111100000'000'1111'0'1'00000 | ((imm >> 5) << 11) | (imm & 31));
    }
}

void AssemblyBuilderA64::fabs(RegisterA64 dst, RegisterA64 src)
{
    CODEGEN_ASSERT(dst.kind == KindA64::d && src.kind == KindA64::d);

    placeR1("fabs", dst, src, 0b000'11110'01'1'0000'01'10000);
}

void AssemblyBuilderA64::faddp(RegisterA64 dst, RegisterA64 src)
{
<<<<<<< HEAD
=======
    LUAU_ASSERT(FFlag::LuauVectorLibNativeDot);
>>>>>>> 0bd93219
    CODEGEN_ASSERT(dst.kind == KindA64::d || dst.kind == KindA64::s);
    CODEGEN_ASSERT(dst.kind == src.kind);

    placeR1("faddp", dst, src, 0b011'11110'0'0'11000'01101'10 | ((dst.kind == KindA64::d) << 12));
}

void AssemblyBuilderA64::fadd(RegisterA64 dst, RegisterA64 src1, RegisterA64 src2)
{
    if (dst.kind == KindA64::d)
    {
        CODEGEN_ASSERT(src1.kind == KindA64::d && src2.kind == KindA64::d);

        placeR3("fadd", dst, src1, src2, 0b11110'01'1, 0b0010'10);
    }
    else if (dst.kind == KindA64::s)
    {
        CODEGEN_ASSERT(src1.kind == KindA64::s && src2.kind == KindA64::s);

        placeR3("fadd", dst, src1, src2, 0b11110'00'1, 0b0010'10);
    }
    else
    {
        CODEGEN_ASSERT(dst.kind == KindA64::q && src1.kind == KindA64::q && src2.kind == KindA64::q);

        placeVR("fadd", dst, src1, src2, 0b0'01110'0'0'1, 0b11010'1);
    }
}

void AssemblyBuilderA64::fdiv(RegisterA64 dst, RegisterA64 src1, RegisterA64 src2)
{
    if (dst.kind == KindA64::d)
    {
        CODEGEN_ASSERT(src1.kind == KindA64::d && src2.kind == KindA64::d);

        placeR3("fdiv", dst, src1, src2, 0b11110'01'1, 0b0001'10);
    }
    else if (dst.kind == KindA64::s)
    {
        CODEGEN_ASSERT(src1.kind == KindA64::s && src2.kind == KindA64::s);

        placeR3("fdiv", dst, src1, src2, 0b11110'00'1, 0b0001'10);
    }
    else
    {
        CODEGEN_ASSERT(dst.kind == KindA64::q && src1.kind == KindA64::q && src2.kind == KindA64::q);

        placeVR("fdiv", dst, src1, src2, 0b1'01110'00'1, 0b11111'1);
    }
}

void AssemblyBuilderA64::fmul(RegisterA64 dst, RegisterA64 src1, RegisterA64 src2)
{
    if (dst.kind == KindA64::d)
    {
        CODEGEN_ASSERT(src1.kind == KindA64::d && src2.kind == KindA64::d);

        placeR3("fmul", dst, src1, src2, 0b11110'01'1, 0b0000'10);
    }
    else if (dst.kind == KindA64::s)
    {
        CODEGEN_ASSERT(src1.kind == KindA64::s && src2.kind == KindA64::s);

        placeR3("fmul", dst, src1, src2, 0b11110'00'1, 0b0000'10);
    }
    else
    {
        CODEGEN_ASSERT(dst.kind == KindA64::q && src1.kind == KindA64::q && src2.kind == KindA64::q);

        placeVR("fmul", dst, src1, src2, 0b1'01110'00'1, 0b11011'1);
    }
}

void AssemblyBuilderA64::fneg(RegisterA64 dst, RegisterA64 src)
{
    if (dst.kind == KindA64::d)
    {
        CODEGEN_ASSERT(src.kind == KindA64::d);

        placeR1("fneg", dst, src, 0b000'11110'01'1'0000'10'10000);
    }
    else if (dst.kind == KindA64::s)
    {
        CODEGEN_ASSERT(src.kind == KindA64::s);

        placeR1("fneg", dst, src, 0b000'11110'00'1'0000'10'10000);
    }
    else
    {
        CODEGEN_ASSERT(dst.kind == KindA64::q && src.kind == KindA64::q);

        placeR1("fneg", dst, src, 0b011'01110'1'0'10000'01111'10);
    }
}

void AssemblyBuilderA64::fsqrt(RegisterA64 dst, RegisterA64 src)
{
    CODEGEN_ASSERT(dst.kind == KindA64::d && src.kind == KindA64::d);

    placeR1("fsqrt", dst, src, 0b000'11110'01'1'0000'11'10000);
}

void AssemblyBuilderA64::fsub(RegisterA64 dst, RegisterA64 src1, RegisterA64 src2)
{
    if (dst.kind == KindA64::d)
    {
        CODEGEN_ASSERT(src1.kind == KindA64::d && src2.kind == KindA64::d);

        placeR3("fsub", dst, src1, src2, 0b11110'01'1, 0b0011'10);
    }
    else if (dst.kind == KindA64::s)
    {
        CODEGEN_ASSERT(src1.kind == KindA64::s && src2.kind == KindA64::s);

        placeR3("fsub", dst, src1, src2, 0b11110'00'1, 0b0011'10);
    }
    else
    {
        CODEGEN_ASSERT(dst.kind == KindA64::q && src1.kind == KindA64::q && src2.kind == KindA64::q);

        placeVR("fsub", dst, src1, src2, 0b0'01110'10'1, 0b11010'1);
    }
}

void AssemblyBuilderA64::ins_4s(RegisterA64 dst, RegisterA64 src, uint8_t index)
{
    CODEGEN_ASSERT(dst.kind == KindA64::q && src.kind == KindA64::w);
    CODEGEN_ASSERT(index < 4);

    if (logText)
        logAppend(" %-12sv%d.s[%d],w%d\n", "ins", dst.index, index, src.index);

    uint32_t op = 0b0'1'0'01110000'00100'0'0011'1;

    place(dst.index | (src.index << 5) | (op << 10) | (index << 19));
    commit();
}

void AssemblyBuilderA64::ins_4s(RegisterA64 dst, uint8_t dstIndex, RegisterA64 src, uint8_t srcIndex)
{
    CODEGEN_ASSERT(dst.kind == KindA64::q && src.kind == KindA64::q);
    CODEGEN_ASSERT(dstIndex < 4);
    CODEGEN_ASSERT(srcIndex < 4);

    if (logText)
        logAppend(" %-12sv%d.s[%d],v%d.s[%d]\n", "ins", dst.index, dstIndex, src.index, srcIndex);

    uint32_t op = 0b0'1'1'01110000'00100'0'0000'1;

    place(dst.index | (src.index << 5) | (op << 10) | (dstIndex << 19) | (srcIndex << 13));
    commit();
}

void AssemblyBuilderA64::dup_4s(RegisterA64 dst, RegisterA64 src, uint8_t index)
{
    if (dst.kind == KindA64::s)
    {
        CODEGEN_ASSERT(src.kind == KindA64::q);
        CODEGEN_ASSERT(index < 4);

        if (logText)
            logAppend(" %-12ss%d,v%d.s[%d]\n", "dup", dst.index, src.index, index);

        uint32_t op = 0b01'0'11110000'00100'0'0000'1;

        place(dst.index | (src.index << 5) | (op << 10) | (index << 19));
    }
    else
    {
        CODEGEN_ASSERT(src.kind == KindA64::q);
        CODEGEN_ASSERT(index < 4);

        if (logText)
            logAppend(" %-12sv%d.4s,v%d.s[%d]\n", "dup", dst.index, src.index, index);

        uint32_t op = 0b010'01110000'00100'0'0000'1;

        place(dst.index | (src.index << 5) | (op << 10) | (index << 19));
    }

    commit();
}

void AssemblyBuilderA64::frinta(RegisterA64 dst, RegisterA64 src)
{
    CODEGEN_ASSERT(dst.kind == KindA64::d && src.kind == KindA64::d);

    placeR1("frinta", dst, src, 0b000'11110'01'1'001'100'10000);
}

void AssemblyBuilderA64::frintm(RegisterA64 dst, RegisterA64 src)
{
    CODEGEN_ASSERT(dst.kind == KindA64::d && src.kind == KindA64::d);

    placeR1("frintm", dst, src, 0b000'11110'01'1'001'010'10000);
}

void AssemblyBuilderA64::frintp(RegisterA64 dst, RegisterA64 src)
{
    CODEGEN_ASSERT(dst.kind == KindA64::d && src.kind == KindA64::d);

    placeR1("frintp", dst, src, 0b000'11110'01'1'001'001'10000);
}

void AssemblyBuilderA64::fcvt(RegisterA64 dst, RegisterA64 src)
{
    if (dst.kind == KindA64::s && src.kind == KindA64::d)
        placeR1("fcvt", dst, src, 0b11110'01'1'0001'00'10000);
    else if (dst.kind == KindA64::d && src.kind == KindA64::s)
        placeR1("fcvt", dst, src, 0b11110'00'1'0001'01'10000);
    else
        CODEGEN_ASSERT(!"Unexpected register kind");
}

void AssemblyBuilderA64::fcvtzs(RegisterA64 dst, RegisterA64 src)
{
    CODEGEN_ASSERT(dst.kind == KindA64::w || dst.kind == KindA64::x);
    CODEGEN_ASSERT(src.kind == KindA64::d);

    placeR1("fcvtzs", dst, src, 0b000'11110'01'1'11'000'000000);
}

void AssemblyBuilderA64::fcvtzu(RegisterA64 dst, RegisterA64 src)
{
    CODEGEN_ASSERT(dst.kind == KindA64::w || dst.kind == KindA64::x);
    CODEGEN_ASSERT(src.kind == KindA64::d);

    placeR1("fcvtzu", dst, src, 0b000'11110'01'1'11'001'000000);
}

void AssemblyBuilderA64::scvtf(RegisterA64 dst, RegisterA64 src)
{
    CODEGEN_ASSERT(dst.kind == KindA64::d);
    CODEGEN_ASSERT(src.kind == KindA64::w || src.kind == KindA64::x);

    placeR1("scvtf", dst, src, 0b000'11110'01'1'00'010'000000);
}

void AssemblyBuilderA64::ucvtf(RegisterA64 dst, RegisterA64 src)
{
    CODEGEN_ASSERT(dst.kind == KindA64::d);
    CODEGEN_ASSERT(src.kind == KindA64::w || src.kind == KindA64::x);

    placeR1("ucvtf", dst, src, 0b000'11110'01'1'00'011'000000);
}

void AssemblyBuilderA64::fjcvtzs(RegisterA64 dst, RegisterA64 src)
{
    CODEGEN_ASSERT(dst.kind == KindA64::w);
    CODEGEN_ASSERT(src.kind == KindA64::d);
    CODEGEN_ASSERT(features & Feature_JSCVT);

    placeR1("fjcvtzs", dst, src, 0b000'11110'01'1'11'110'000000);
}

void AssemblyBuilderA64::fcmp(RegisterA64 src1, RegisterA64 src2)
{
    CODEGEN_ASSERT(src1.kind == KindA64::d && src2.kind == KindA64::d);

    placeFCMP("fcmp", src1, src2, 0b11110'01'1, 0b00);
}

void AssemblyBuilderA64::fcmpz(RegisterA64 src)
{
    CODEGEN_ASSERT(src.kind == KindA64::d);

    placeFCMP("fcmp", src, RegisterA64{src.kind, 0}, 0b11110'01'1, 0b01);
}

void AssemblyBuilderA64::fcsel(RegisterA64 dst, RegisterA64 src1, RegisterA64 src2, ConditionA64 cond)
{
    CODEGEN_ASSERT(dst.kind == KindA64::d);

    placeCS("fcsel", dst, src1, src2, cond, 0b11110'01'1, 0b11);
}

void AssemblyBuilderA64::udf()
{
    place0("udf", 0);
}

bool AssemblyBuilderA64::finalize()
{
    code.resize(codePos - code.data());

    // Resolve jump targets
    for (Patch fixup : pendingLabels)
    {
        // If this assertion fires, a label was used in jmp without calling setLabel
        uint32_t label = fixup.label;
        CODEGEN_ASSERT(labelLocations[label - 1] != ~0u);
        int value = int(labelLocations[label - 1]) - int(fixup.location);

        patchOffset(fixup.location, value, fixup.kind);
    }

    size_t dataSize = data.size() - dataPos;

    // Shrink data
    if (dataSize > 0)
        memmove(&data[0], &data[dataPos], dataSize);

    data.resize(dataSize);

    finalized = true;

    return !overflowed;
}

Label AssemblyBuilderA64::setLabel()
{
    Label label{nextLabel++, getCodeSize()};
    labelLocations.push_back(~0u);

    if (logText)
        log(label);

    return label;
}

void AssemblyBuilderA64::setLabel(Label& label)
{
    if (label.id == 0)
    {
        label.id = nextLabel++;
        labelLocations.push_back(~0u);
    }

    label.location = getCodeSize();
    labelLocations[label.id - 1] = label.location;

    if (logText)
        log(label);
}

void AssemblyBuilderA64::logAppend(const char* fmt, ...)
{
    char buf[256];
    va_list args;
    va_start(args, fmt);
    vsnprintf(buf, sizeof(buf), fmt, args);
    va_end(args);
    text.append(buf);
}

uint32_t AssemblyBuilderA64::getCodeSize() const
{
    return uint32_t(codePos - code.data());
}

unsigned AssemblyBuilderA64::getInstructionCount() const
{
    return unsigned(getCodeSize()) / 4;
}

bool AssemblyBuilderA64::isMaskSupported(uint32_t mask)
{
    int lz = countlz(mask);
    int rz = countrz(mask);

    return lz + rz > 0 && lz + rz < 32 &&              // must have at least one 0 and at least one 1
           (mask >> rz) == (1u << (32 - lz - rz)) - 1; // sequence of 1s must be contiguous
}

bool AssemblyBuilderA64::isFmovSupported(double value)
{
    return getFmovImm(value) >= 0;
}

void AssemblyBuilderA64::place0(const char* name, uint32_t op)
{
    if (logText)
        log(name);

    place(op);
    commit();
}

void AssemblyBuilderA64::placeSR3(const char* name, RegisterA64 dst, RegisterA64 src1, RegisterA64 src2, uint8_t op, int shift, int N)
{
    if (logText)
        log(name, dst, src1, src2, shift);

    CODEGEN_ASSERT(dst.kind == KindA64::w || dst.kind == KindA64::x);
    CODEGEN_ASSERT(dst.kind == src1.kind && dst.kind == src2.kind);
    CODEGEN_ASSERT(shift >= -63 && shift <= 63);

    uint32_t sf = (dst.kind == KindA64::x) ? 0x80000000 : 0;

    place(
        dst.index | (src1.index << 5) | ((shift < 0 ? -shift : shift) << 10) | (src2.index << 16) | (N << 21) | (int(shift < 0) << 22) | (op << 24) |
        sf
    );
    commit();
}

void AssemblyBuilderA64::placeSR2(const char* name, RegisterA64 dst, RegisterA64 src, uint8_t op, uint8_t op2)
{
    if (logText)
        log(name, dst, src);

    CODEGEN_ASSERT(dst.kind == KindA64::w || dst.kind == KindA64::x);
    CODEGEN_ASSERT(dst.kind == src.kind);

    uint32_t sf = (dst.kind == KindA64::x) ? 0x80000000 : 0;

    place(dst.index | (0x1f << 5) | (src.index << 16) | (op2 << 21) | (op << 24) | sf);
    commit();
}

void AssemblyBuilderA64::placeR3(const char* name, RegisterA64 dst, RegisterA64 src1, RegisterA64 src2, uint8_t op, uint8_t op2)
{
    if (logText)
        log(name, dst, src1, src2);

    CODEGEN_ASSERT(dst.kind == KindA64::w || dst.kind == KindA64::x || dst.kind == KindA64::d || dst.kind == KindA64::s);
    CODEGEN_ASSERT(dst.kind == src1.kind && dst.kind == src2.kind);

    uint32_t sf = (dst.kind == KindA64::x) ? 0x80000000 : 0;

    place(dst.index | (src1.index << 5) | (op2 << 10) | (src2.index << 16) | (op << 21) | sf);
    commit();
}

void AssemblyBuilderA64::placeR1(const char* name, RegisterA64 dst, RegisterA64 src, uint32_t op)
{
    if (logText)
        log(name, dst, src);

    uint32_t sf = (dst.kind == KindA64::x || src.kind == KindA64::x) ? 0x80000000 : 0;

    place(dst.index | (src.index << 5) | (op << 10) | sf);
    commit();
}

void AssemblyBuilderA64::placeI12(const char* name, RegisterA64 dst, RegisterA64 src1, int src2, uint8_t op)
{
    if (logText)
        log(name, dst, src1, src2);

    CODEGEN_ASSERT(dst.kind == KindA64::w || dst.kind == KindA64::x || dst == sp);
    CODEGEN_ASSERT(dst.kind == src1.kind || (dst.kind == KindA64::x && src1 == sp) || (dst == sp && src1.kind == KindA64::x));
    CODEGEN_ASSERT(src2 >= 0 && src2 < (1 << 12));

    uint32_t sf = (dst.kind != KindA64::w) ? 0x80000000 : 0;

    place(dst.index | (src1.index << 5) | (src2 << 10) | (op << 24) | sf);
    commit();
}

void AssemblyBuilderA64::placeI16(const char* name, RegisterA64 dst, int src, uint8_t op, int shift)
{
    if (logText)
        log(name, dst, src, shift);

    CODEGEN_ASSERT(dst.kind == KindA64::w || dst.kind == KindA64::x);
    CODEGEN_ASSERT(src >= 0 && src <= 0xffff);
    CODEGEN_ASSERT(shift == 0 || shift == 16 || shift == 32 || shift == 48);

    uint32_t sf = (dst.kind == KindA64::x) ? 0x80000000 : 0;

    place(dst.index | (src << 5) | ((shift >> 4) << 21) | (op << 23) | sf);
    commit();
}

void AssemblyBuilderA64::placeA(const char* name, RegisterA64 dst, AddressA64 src, uint16_t opsize, int sizelog)
{
    if (logText)
        log(name, dst, src);

    switch (src.kind)
    {
    case AddressKindA64::reg:
        place(dst.index | (src.base.index << 5) | (0b011'0'10 << 10) | (src.offset.index << 16) | (1 << 21) | (opsize << 22));
        break;
    case AddressKindA64::imm:
        if (unsigned(src.data >> sizelog) < 1024 && (src.data & ((1 << sizelog) - 1)) == 0)
            place(dst.index | (src.base.index << 5) | ((src.data >> sizelog) << 10) | (opsize << 22) | (1 << 24));
        else if (src.data >= -256 && src.data <= 255)
            place(dst.index | (src.base.index << 5) | ((src.data & ((1 << 9) - 1)) << 12) | (opsize << 22));
        else
            CODEGEN_ASSERT(!"Unable to encode large immediate offset");
        break;
    case AddressKindA64::pre:
        CODEGEN_ASSERT(src.data >= -256 && src.data <= 255);
        place(dst.index | (src.base.index << 5) | (0b11 << 10) | ((src.data & ((1 << 9) - 1)) << 12) | (opsize << 22));
        break;
    case AddressKindA64::post:
        CODEGEN_ASSERT(src.data >= -256 && src.data <= 255);
        place(dst.index | (src.base.index << 5) | (0b01 << 10) | ((src.data & ((1 << 9) - 1)) << 12) | (opsize << 22));
        break;
    }

    commit();
}

void AssemblyBuilderA64::placeB(const char* name, Label& label, uint8_t op)
{
    place(op << 26);
    commit();

    patchLabel(label, Patch::Imm26);

    if (logText)
        log(name, label);
}

void AssemblyBuilderA64::placeBC(const char* name, Label& label, uint8_t op, uint8_t cond)
{
    place(cond | (op << 24));
    commit();

    patchLabel(label, Patch::Imm19);

    if (logText)
        log(name, label);
}

void AssemblyBuilderA64::placeBCR(const char* name, Label& label, uint8_t op, RegisterA64 cond)
{
    CODEGEN_ASSERT(cond.kind == KindA64::w || cond.kind == KindA64::x);

    uint32_t sf = (cond.kind == KindA64::x) ? 0x80000000 : 0;

    place(cond.index | (op << 24) | sf);
    commit();

    patchLabel(label, Patch::Imm19);

    if (logText)
        log(name, cond, label);
}

void AssemblyBuilderA64::placeBR(const char* name, RegisterA64 src, uint32_t op)
{
    if (logText)
        log(name, src);

    CODEGEN_ASSERT(src.kind == KindA64::x);

    place((src.index << 5) | (op << 10));
    commit();
}

void AssemblyBuilderA64::placeBTR(const char* name, Label& label, uint8_t op, RegisterA64 cond, uint8_t bit)
{
    CODEGEN_ASSERT(cond.kind == KindA64::x || cond.kind == KindA64::w);
    CODEGEN_ASSERT(bit < (cond.kind == KindA64::x ? 64 : 32));

    place(cond.index | ((bit & 0x1f) << 19) | (op << 24) | ((bit >> 5) << 31));
    commit();

    patchLabel(label, Patch::Imm14);

    if (logText)
        log(name, cond, label, bit);
}

void AssemblyBuilderA64::placeADR(const char* name, RegisterA64 dst, uint8_t op)
{
    if (logText)
        log(name, dst);

    CODEGEN_ASSERT(dst.kind == KindA64::x);

    place(dst.index | (op << 24));
    commit();
}

void AssemblyBuilderA64::placeADR(const char* name, RegisterA64 dst, uint8_t op, Label& label)
{
    CODEGEN_ASSERT(dst.kind == KindA64::x);

    place(dst.index | (op << 24));
    commit();

    patchLabel(label, Patch::Imm19);

    if (logText)
        log(name, dst, label);
}

void AssemblyBuilderA64::placeP(const char* name, RegisterA64 src1, RegisterA64 src2, AddressA64 dst, uint8_t op, uint8_t opc, int sizelog)
{
    if (logText)
        log(name, src1, src2, dst);

    CODEGEN_ASSERT(dst.kind == AddressKindA64::imm);
    CODEGEN_ASSERT(dst.data >= -128 * (1 << sizelog) && dst.data <= 127 * (1 << sizelog));
    CODEGEN_ASSERT(dst.data % (1 << sizelog) == 0);

    place(src1.index | (dst.base.index << 5) | (src2.index << 10) | (((dst.data >> sizelog) & 127) << 15) | (op << 22) | (opc << 30));
    commit();
}

void AssemblyBuilderA64::placeCS(
    const char* name,
    RegisterA64 dst,
    RegisterA64 src1,
    RegisterA64 src2,
    ConditionA64 cond,
    uint8_t op,
    uint8_t opc,
    int invert
)
{
    if (logText)
        log(name, dst, src1, src2, cond);

    CODEGEN_ASSERT(dst.kind == src1.kind && dst.kind == src2.kind);

    uint32_t sf = (dst.kind == KindA64::x) ? 0x80000000 : 0;

    place(dst.index | (src1.index << 5) | (opc << 10) | ((codeForCondition[int(cond)] ^ invert) << 12) | (src2.index << 16) | (op << 21) | sf);
    commit();
}

void AssemblyBuilderA64::placeFCMP(const char* name, RegisterA64 src1, RegisterA64 src2, uint8_t op, uint8_t opc)
{
    if (logText)
    {
        if (opc)
            log(name, src1, 0);
        else
            log(name, src1, src2);
    }

    CODEGEN_ASSERT(src1.kind == src2.kind);

    place((opc << 3) | (src1.index << 5) | (0b1000 << 10) | (src2.index << 16) | (op << 21));
    commit();
}

void AssemblyBuilderA64::placeFMOV(const char* name, RegisterA64 dst, double src, uint32_t op)
{
    if (logText)
        log(name, dst, src);

    place(dst.index | (op << 5));
    commit();
}

void AssemblyBuilderA64::placeBM(const char* name, RegisterA64 dst, RegisterA64 src1, uint32_t src2, uint8_t op)
{
    if (logText)
        log(name, dst, src1, src2);

    CODEGEN_ASSERT(dst.kind == KindA64::w || dst.kind == KindA64::x);
    CODEGEN_ASSERT(dst.kind == src1.kind);
    CODEGEN_ASSERT(isMaskSupported(src2));

    uint32_t sf = (dst.kind == KindA64::x) ? 0x80000000 : 0;

    int lz = countlz(src2);
    int rz = countrz(src2);

    int imms = 31 - lz - rz;   // count of 1s minus 1
    int immr = (32 - rz) & 31; // right rotate amount

    place(dst.index | (src1.index << 5) | (imms << 10) | (immr << 16) | (op << 23) | sf);
    commit();
}

void AssemblyBuilderA64::placeBFM(const char* name, RegisterA64 dst, RegisterA64 src1, int src2, uint8_t op, int immr, int imms)
{
    if (logText)
        log(name, dst, src1, src2);

    CODEGEN_ASSERT(dst.kind == KindA64::w || dst.kind == KindA64::x);
    CODEGEN_ASSERT(dst.kind == src1.kind);

    uint32_t sf = (dst.kind == KindA64::x) ? 0x80000000 : 0;
    uint32_t n = (dst.kind == KindA64::x) ? 1 << 22 : 0;

    place(dst.index | (src1.index << 5) | (imms << 10) | (immr << 16) | n | (op << 23) | sf);
    commit();
}

void AssemblyBuilderA64::placeER(const char* name, RegisterA64 dst, RegisterA64 src1, RegisterA64 src2, uint8_t op, int shift)
{
    if (logText)
        log(name, dst, src1, src2, shift);

    CODEGEN_ASSERT(dst.kind == KindA64::x && src1.kind == KindA64::x);
    CODEGEN_ASSERT(src2.kind == KindA64::w);
    CODEGEN_ASSERT(shift >= 0 && shift <= 4);

    uint32_t sf = (dst.kind == KindA64::x) ? 0x80000000 : 0; // could be useful in the future for byte->word extends
    int option = 0b010;                                      // UXTW

    place(dst.index | (src1.index << 5) | (shift << 10) | (option << 13) | (src2.index << 16) | (1 << 21) | (op << 24) | sf);
    commit();
}

void AssemblyBuilderA64::placeVR(const char* name, RegisterA64 dst, RegisterA64 src1, RegisterA64 src2, uint16_t op, uint8_t op2)
{
    if (logText)
        logAppend(" %-12sv%d.4s,v%d.4s,v%d.4s\n", name, dst.index, src1.index, src2.index);

    CODEGEN_ASSERT(dst.kind == KindA64::q && dst.kind == src1.kind && dst.kind == src2.kind);

    place(dst.index | (src1.index << 5) | (op2 << 10) | (src2.index << 16) | (op << 21) | (1 << 30));
    commit();
}

void AssemblyBuilderA64::place(uint32_t word)
{
    CODEGEN_ASSERT(codePos < codeEnd);
    *codePos++ = word;
}

void AssemblyBuilderA64::patchLabel(Label& label, Patch::Kind kind)
{
    uint32_t location = getCodeSize() - 1;

    if (label.location == ~0u)
    {
        if (label.id == 0)
        {
            label.id = nextLabel++;
            labelLocations.push_back(~0u);
        }

        pendingLabels.push_back({kind, label.id, location});
    }
    else
    {
        int value = int(label.location) - int(location);

        patchOffset(location, value, kind);
    }
}

void AssemblyBuilderA64::patchOffset(uint32_t location, int value, Patch::Kind kind)
{
    int offset = (kind == Patch::Imm26) ? 0 : 5;
    int range = (kind == Patch::Imm19) ? (1 << 19) : (kind == Patch::Imm26) ? (1 << 26) : (1 << 14);

    CODEGEN_ASSERT((code[location] & ((range - 1) << offset)) == 0);

    if (value > -(range >> 1) && value < (range >> 1))
        code[location] |= (value & (range - 1)) << offset;
    else
        overflowed = true;
}

void AssemblyBuilderA64::commit()
{
    CODEGEN_ASSERT(codePos <= codeEnd);

    if (codeEnd == codePos)
        extend();
}

void AssemblyBuilderA64::extend()
{
    uint32_t count = getCodeSize();

    code.resize(code.size() * 2);
    codePos = code.data() + count;
    codeEnd = code.data() + code.size();
}

size_t AssemblyBuilderA64::allocateData(size_t size, size_t align)
{
    CODEGEN_ASSERT(align > 0 && align <= kMaxAlign && (align & (align - 1)) == 0);

    if (dataPos < size)
    {
        size_t oldSize = data.size();
        data.resize(data.size() * 2);
        memcpy(&data[oldSize], &data[0], oldSize);
        memset(&data[0], 0, oldSize);
        dataPos += oldSize;
    }

    dataPos = (dataPos - size) & ~(align - 1);

    return dataPos;
}

void AssemblyBuilderA64::log(const char* opcode)
{
    logAppend(" %s\n", opcode);
}

void AssemblyBuilderA64::log(const char* opcode, RegisterA64 dst, RegisterA64 src1, RegisterA64 src2, int shift)
{
    logAppend(" %-12s", opcode);
    if (dst != xzr && dst != wzr)
    {
        log(dst);
        text.append(",");
    }
    log(src1);
    text.append(",");
    log(src2);
    if (src1.kind == KindA64::x && src2.kind == KindA64::w)
        logAppend(" UXTW #%d", shift);
    else if (shift > 0)
        logAppend(" LSL #%d", shift);
    else if (shift < 0)
        logAppend(" LSR #%d", -shift);
    text.append("\n");
}

void AssemblyBuilderA64::log(const char* opcode, RegisterA64 dst, RegisterA64 src1, int src2)
{
    logAppend(" %-12s", opcode);
    if (dst != xzr && dst != wzr)
    {
        log(dst);
        text.append(",");
    }
    log(src1);
    text.append(",");
    logAppend("#%d", src2);
    text.append("\n");
}

void AssemblyBuilderA64::log(const char* opcode, RegisterA64 dst, AddressA64 src)
{
    logAppend(" %-12s", opcode);
    log(dst);
    text.append(",");
    log(src);
    text.append("\n");
}

void AssemblyBuilderA64::log(const char* opcode, RegisterA64 dst1, RegisterA64 dst2, AddressA64 src)
{
    logAppend(" %-12s", opcode);
    log(dst1);
    text.append(",");
    log(dst2);
    text.append(",");
    log(src);
    text.append("\n");
}

void AssemblyBuilderA64::log(const char* opcode, RegisterA64 dst, RegisterA64 src)
{
    logAppend(" %-12s", opcode);
    log(dst);
    text.append(",");
    log(src);
    text.append("\n");
}

void AssemblyBuilderA64::log(const char* opcode, RegisterA64 dst, int src, int shift)
{
    logAppend(" %-12s", opcode);
    log(dst);
    text.append(",");
    logAppend("#%d", src);
    if (shift > 0)
        logAppend(" LSL #%d", shift);
    text.append("\n");
}

void AssemblyBuilderA64::log(const char* opcode, RegisterA64 dst, double src)
{
    logAppend(" %-12s", opcode);
    log(dst);
    text.append(",");
    logAppend("#%.17g", src);
    text.append("\n");
}

void AssemblyBuilderA64::log(const char* opcode, RegisterA64 src, Label label, int imm)
{
    logAppend(" %-12s", opcode);
    log(src);
    text.append(",");
    if (imm >= 0)
        logAppend("#%d,", imm);
    logAppend(".L%d\n", label.id);
}

void AssemblyBuilderA64::log(const char* opcode, RegisterA64 src)
{
    logAppend(" %-12s", opcode);
    log(src);
    text.append("\n");
}

void AssemblyBuilderA64::log(const char* opcode, Label label)
{
    logAppend(" %-12s.L%d\n", opcode, label.id);
}

void AssemblyBuilderA64::log(const char* opcode, RegisterA64 dst, RegisterA64 src1, RegisterA64 src2, ConditionA64 cond)
{
    logAppend(" %-12s", opcode);
    log(dst);
    if ((src1 != wzr && src1 != xzr) || (src2 != wzr && src2 != xzr))
    {
        text.append(",");
        log(src1);
        text.append(",");
        log(src2);
    }
    text.append(",");
    text.append(textForCondition[int(cond)] + 2); // skip b.
    text.append("\n");
}

void AssemblyBuilderA64::log(Label label)
{
    logAppend(".L%d:\n", label.id);
}

void AssemblyBuilderA64::log(RegisterA64 reg)
{
    switch (reg.kind)
    {
    case KindA64::w:
        if (reg.index == 31)
            text.append("wzr");
        else
            logAppend("w%d", reg.index);
        break;

    case KindA64::x:
        if (reg.index == 31)
            text.append("xzr");
        else
            logAppend("x%d", reg.index);
        break;

    case KindA64::s:
        logAppend("s%d", reg.index);
        break;

    case KindA64::d:
        logAppend("d%d", reg.index);
        break;

    case KindA64::q:
        logAppend("q%d", reg.index);
        break;

    case KindA64::none:
        if (reg.index == 31)
            text.append("sp");
        else
            CODEGEN_ASSERT(!"Unexpected register kind");
        break;
    }
}

void AssemblyBuilderA64::log(AddressA64 addr)
{
    switch (addr.kind)
    {
    case AddressKindA64::reg:
        text.append("[");
        log(addr.base);
        text.append(",");
        log(addr.offset);
        text.append("]");
        break;
    case AddressKindA64::imm:
        text.append("[");
        log(addr.base);
        if (addr.data != 0)
            logAppend(",#%d", addr.data);
        text.append("]");
        break;
    case AddressKindA64::pre:
        text.append("[");
        log(addr.base);
        if (addr.data != 0)
            logAppend(",#%d", addr.data);
        text.append("]!");
        break;
    case AddressKindA64::post:
        text.append("[");
        log(addr.base);
        text.append("]!");
        if (addr.data != 0)
            logAppend(",#%d", addr.data);
        break;
    }
}

} // namespace A64
} // namespace CodeGen
} // namespace Luau<|MERGE_RESOLUTION|>--- conflicted
+++ resolved
@@ -590,10 +590,7 @@
 
 void AssemblyBuilderA64::faddp(RegisterA64 dst, RegisterA64 src)
 {
-<<<<<<< HEAD
-=======
     LUAU_ASSERT(FFlag::LuauVectorLibNativeDot);
->>>>>>> 0bd93219
     CODEGEN_ASSERT(dst.kind == KindA64::d || dst.kind == KindA64::s);
     CODEGEN_ASSERT(dst.kind == src.kind);
 
