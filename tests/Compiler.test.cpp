// This file is part of the Luau programming language and is licensed under MIT License; see LICENSE.txt for details
#include "Luau/Compiler.h"
#include "Luau/BytecodeBuilder.h"
#include "Luau/StringUtils.h"

#include "ScopedFlags.h"

#include "doctest.h"

#include <sstream>
#include <string_view>

namespace Luau
{
std::string rep(const std::string& s, size_t n);
}

LUAU_FASTFLAG(LuauVectorLiterals)
LUAU_FASTFLAG(LuauCompileRevK)
LUAU_FASTINT(LuauCompileInlineDepth)
LUAU_FASTINT(LuauCompileInlineThreshold)
LUAU_FASTINT(LuauCompileInlineThresholdMaxBoost)
LUAU_FASTINT(LuauCompileLoopUnrollThreshold)
LUAU_FASTINT(LuauCompileLoopUnrollThresholdMaxBoost)
LUAU_FASTINT(LuauRecursionLimit)

using namespace Luau;

static std::string compileFunction(const char* source, uint32_t id, int optimizationLevel = 1, bool enableVectors = false)
{
    Luau::BytecodeBuilder bcb;
    bcb.setDumpFlags(Luau::BytecodeBuilder::Dump_Code);
    Luau::CompileOptions options;
    options.optimizationLevel = optimizationLevel;
    if (enableVectors)
    {
        options.vectorLib = "Vector3";
        options.vectorCtor = "new";
    }
    Luau::compileOrThrow(bcb, source, options);

    return bcb.dumpFunction(id);
}

static std::string compileFunction0(const char* source)
{
    Luau::BytecodeBuilder bcb;
    bcb.setDumpFlags(Luau::BytecodeBuilder::Dump_Code);
    Luau::compileOrThrow(bcb, source);

    return bcb.dumpFunction(0);
}

static std::string compileFunction0Coverage(const char* source, int level)
{
    Luau::BytecodeBuilder bcb;
    bcb.setDumpFlags(Luau::BytecodeBuilder::Dump_Code | Luau::BytecodeBuilder::Dump_Lines);

    Luau::CompileOptions opts;
    opts.coverageLevel = level;
    Luau::compileOrThrow(bcb, source, opts);

    return bcb.dumpFunction(0);
}

static std::string compileTypeTable(const char* source)
{
    Luau::BytecodeBuilder bcb;
    bcb.setDumpFlags(Luau::BytecodeBuilder::Dump_Code);

    Luau::CompileOptions opts;
    opts.vectorType = "Vector3";
    Luau::compileOrThrow(bcb, source, opts);

    return bcb.dumpTypeInfo();
}

TEST_SUITE_BEGIN("Compiler");

TEST_CASE("BytecodeIsStable")
{
    // As noted in Bytecode.h, all enums used for bytecode storage and serialization are order-sensitive
    // Adding entries in the middle will typically pass the tests but break compatibility
    // This test codifies this by validating that in each enum, the last (or close-to-last) entry has a fixed encoding

    // This test will need to get occasionally revised to "move" the checked enum entries forward as we ship newer versions
    // When doing so, please add *new* checks for more recent bytecode versions and keep existing checks in place.

    // Bytecode ops (serialized & in-memory)
    CHECK(LOP_FASTCALL2K == 75); // bytecode v1
    CHECK(LOP_JUMPXEQKS == 80);  // bytecode v3

    // Bytecode fastcall ids (serialized & in-memory)
    // Note: these aren't strictly bound to specific bytecode versions, but must monotonically increase to keep backwards compat
    CHECK(LBF_VECTOR == 54);
    CHECK(LBF_TOSTRING == 63);

    // Bytecode capture type (serialized & in-memory)
    CHECK(LCT_UPVAL == 2); // bytecode v1

    // Bytecode constants (serialized)
    CHECK(LBC_CONSTANT_CLOSURE == 6); // bytecode v1

    // Bytecode type encoding (serialized & in-memory)
    // Note: these *can* change retroactively *if* type version is bumped, but probably shouldn't
    LUAU_ASSERT(LBC_TYPE_BUFFER == 9); // type version 1
}

TEST_CASE("CompileToBytecode")
{
    Luau::BytecodeBuilder bcb;
    bcb.setDumpFlags(Luau::BytecodeBuilder::Dump_Code);
    Luau::compileOrThrow(bcb, "return 5, 6.5");

    CHECK_EQ("\n" + bcb.dumpFunction(0), R"(
LOADN R0 5
LOADK R1 K0 [6.5]
RETURN R0 2
)");

    CHECK_EQ("\n" + bcb.dumpEverything(), R"(
Function 0 (??):
LOADN R0 5
LOADK R1 K0 [6.5]
RETURN R0 2

)");
}

TEST_CASE("CompileError")
{
    std::string source = "local " + rep("a,", 300) + "a = ...";

    // fails to parse
    std::string bc1 = Luau::compile(source + " !#*$!#$^&!*#&$^*");

    // parses, but fails to compile (too many locals)
    std::string bc2 = Luau::compile(source);

    // 0 acts as a special marker for error bytecode
    CHECK_EQ(bc1[0], 0);
    CHECK_EQ(bc2[0], 0);
}

TEST_CASE("LocalsDirectReference")
{
    CHECK_EQ("\n" + compileFunction0("local a return a"), R"(
LOADNIL R0
RETURN R0 1
)");
}

TEST_CASE("BasicFunction")
{
    Luau::BytecodeBuilder bcb;
    bcb.setDumpFlags(Luau::BytecodeBuilder::Dump_Code);
    Luau::compileOrThrow(bcb, "local function foo(a, b) return b end");

    CHECK_EQ("\n" + bcb.dumpFunction(1), R"(
DUPCLOSURE R0 K0 ['foo']
RETURN R0 0
)");

    CHECK_EQ("\n" + bcb.dumpFunction(0), R"(
RETURN R1 1
)");
}

TEST_CASE("BasicFunctionCall")
{
    Luau::BytecodeBuilder bcb;
    bcb.setDumpFlags(Luau::BytecodeBuilder::Dump_Code);
    Luau::compileOrThrow(bcb, "local function foo(a, b) return b end function test() return foo(2) end");

    CHECK_EQ("\n" + bcb.dumpFunction(1), R"(
GETUPVAL R0 0
LOADN R1 2
CALL R0 1 -1
RETURN R0 -1
)");
}

TEST_CASE("FunctionCallOptimization")
{
    // direct call into local
    CHECK_EQ("\n" + compileFunction0("local foo = math.foo()"), R"(
GETIMPORT R0 2 [math.foo]
CALL R0 0 1
RETURN R0 0
)");

    // direct call into temp
    CHECK_EQ("\n" + compileFunction0("local foo = math.foo(math.bar())"), R"(
GETIMPORT R0 2 [math.foo]
GETIMPORT R1 4 [math.bar]
CALL R1 0 -1
CALL R0 -1 1
RETURN R0 0
)");

    // can't directly call into local since foo might be used as arguments of caller
    CHECK_EQ("\n" + compileFunction0("local foo foo = math.foo(foo)"), R"(
LOADNIL R0
GETIMPORT R1 2 [math.foo]
MOVE R2 R0
CALL R1 1 1
MOVE R0 R1
RETURN R0 0
)");
}

TEST_CASE("ReflectionBytecode")
{
    CHECK_EQ("\n" + compileFunction0(R"(
local part = Instance.new('Part', workspace)
part.Size = Vector3.new(1, 2, 3)
return part.Size.Z * part:GetMass()
)"),
        R"(
GETIMPORT R0 2 [Instance.new]
LOADK R1 K3 ['Part']
GETIMPORT R2 5 [workspace]
CALL R0 2 1
GETIMPORT R1 7 [Vector3.new]
LOADN R2 1
LOADN R3 2
LOADN R4 3
CALL R1 3 1
SETTABLEKS R1 R0 K8 ['Size']
GETTABLEKS R3 R0 K8 ['Size']
GETTABLEKS R2 R3 K9 ['Z']
NAMECALL R3 R0 K10 ['GetMass']
CALL R3 1 1
MUL R1 R2 R3
RETURN R1 1
)");
}

TEST_CASE("ImportCall")
{
    CHECK_EQ("\n" + compileFunction0("return math.max(1, 2)"), R"(
LOADN R1 1
FASTCALL2K 18 R1 K0 L0 [2]
LOADK R2 K0 [2]
GETIMPORT R0 3 [math.max]
CALL R0 2 -1
L0: RETURN R0 -1
)");
}

TEST_CASE("FakeImportCall")
{
    const char* source = "math = {} function math.max() return 0 end function test() return math.max(1, 2) end";

    CHECK_EQ("\n" + compileFunction(source, 1), R"(
GETGLOBAL R1 K0 ['math']
GETTABLEKS R0 R1 K1 ['max']
LOADN R1 1
LOADN R2 2
CALL R0 2 -1
RETURN R0 -1
)");
}

TEST_CASE("AssignmentLocal")
{
    CHECK_EQ("\n" + compileFunction0("local a a = 2"), R"(
LOADNIL R0
LOADN R0 2
RETURN R0 0
)");
}

TEST_CASE("AssignmentGlobal")
{
    CHECK_EQ("\n" + compileFunction0("a = 2"), R"(
LOADN R0 2
SETGLOBAL R0 K0 ['a']
RETURN R0 0
)");
}

TEST_CASE("AssignmentTable")
{
    const char* source = "local c = ... local a = {} a.b = 2 a.b = c";

    CHECK_EQ("\n" + compileFunction0(source), R"(
GETVARARGS R0 1
NEWTABLE R1 1 0
LOADN R2 2
SETTABLEKS R2 R1 K0 ['b']
SETTABLEKS R0 R1 K0 ['b']
RETURN R0 0
)");
}

TEST_CASE("ConcatChainOptimization")
{
    CHECK_EQ("\n" + compileFunction0("return '1' .. '2'"), R"(
LOADK R1 K0 ['1']
LOADK R2 K1 ['2']
CONCAT R0 R1 R2
RETURN R0 1
)");

    CHECK_EQ("\n" + compileFunction0("return '1' .. '2' .. '3'"), R"(
LOADK R1 K0 ['1']
LOADK R2 K1 ['2']
LOADK R3 K2 ['3']
CONCAT R0 R1 R3
RETURN R0 1
)");

    CHECK_EQ("\n" + compileFunction0("return ('1' .. '2') .. '3'"), R"(
LOADK R3 K0 ['1']
LOADK R4 K1 ['2']
CONCAT R1 R3 R4
LOADK R2 K2 ['3']
CONCAT R0 R1 R2
RETURN R0 1
)");
}

TEST_CASE("RepeatLocals")
{
    CHECK_EQ("\n" + compileFunction0("repeat local a a = 5 until a - 4 < 0 or a - 4 >= 0"), R"(
L0: LOADNIL R0
LOADN R0 5
SUBK R1 R0 K0 [4]
LOADN R2 0
JUMPIFLT R1 R2 L1
SUBK R1 R0 K0 [4]
LOADN R2 0
JUMPIFLE R2 R1 L1
JUMPBACK L0
L1: RETURN R0 0
)");
}

TEST_CASE("ForBytecode")
{
    // basic for loop: variable directly refers to internal iteration index (R2)
    CHECK_EQ("\n" + compileFunction0("for i=1,5 do print(i) end"), R"(
LOADN R2 1
LOADN R0 5
LOADN R1 1
FORNPREP R0 L1
L0: GETIMPORT R3 1 [print]
MOVE R4 R2
CALL R3 1 0
FORNLOOP R0 L0
L1: RETURN R0 0
)");

    // when you assign the variable internally, we freak out and copy the variable so that you aren't changing the loop behavior
    CHECK_EQ("\n" + compileFunction0("for i=1,5 do i = 7 print(i) end"), R"(
LOADN R2 1
LOADN R0 5
LOADN R1 1
FORNPREP R0 L1
L0: MOVE R3 R2
LOADN R3 7
GETIMPORT R4 1 [print]
MOVE R5 R3
CALL R4 1 0
FORNLOOP R0 L0
L1: RETURN R0 0
)");

    // basic for-in loop, generic version
    CHECK_EQ("\n" + compileFunction0("for word in string.gmatch(\"Hello Lua user\", \"%a+\") do print(word) end"), R"(
GETIMPORT R0 2 [string.gmatch]
LOADK R1 K3 ['Hello Lua user']
LOADK R2 K4 ['%a+']
CALL R0 2 3
FORGPREP R0 L1
L0: GETIMPORT R5 6 [print]
MOVE R6 R3
CALL R5 1 0
L1: FORGLOOP R0 L0 1
RETURN R0 0
)");

    // basic for-in loop, using inext specialization
    CHECK_EQ("\n" + compileFunction0("for k,v in ipairs({}) do print(k,v) end"), R"(
GETIMPORT R0 1 [ipairs]
NEWTABLE R1 0 0
CALL R0 1 3
FORGPREP_INEXT R0 L1
L0: GETIMPORT R5 3 [print]
MOVE R6 R3
MOVE R7 R4
CALL R5 2 0
L1: FORGLOOP R0 L0 2 [inext]
RETURN R0 0
)");

    // basic for-in loop, using next specialization
    CHECK_EQ("\n" + compileFunction0("for k,v in pairs({}) do print(k,v) end"), R"(
GETIMPORT R0 1 [pairs]
NEWTABLE R1 0 0
CALL R0 1 3
FORGPREP_NEXT R0 L1
L0: GETIMPORT R5 3 [print]
MOVE R6 R3
MOVE R7 R4
CALL R5 2 0
L1: FORGLOOP R0 L0 2
RETURN R0 0
)");

    CHECK_EQ("\n" + compileFunction0("for k,v in next,{} do print(k,v) end"), R"(
GETIMPORT R0 1 [next]
NEWTABLE R1 0 0
LOADNIL R2
FORGPREP_NEXT R0 L1
L0: GETIMPORT R5 3 [print]
MOVE R6 R3
MOVE R7 R4
CALL R5 2 0
L1: FORGLOOP R0 L0 2
RETURN R0 0
)");
}

TEST_CASE("ForBytecodeBuiltin")
{
    // we generally recognize builtins like pairs/ipairs and emit special opcodes
    CHECK_EQ("\n" + compileFunction0("for k,v in ipairs({}) do end"), R"(
GETIMPORT R0 1 [ipairs]
NEWTABLE R1 0 0
CALL R0 1 3
FORGPREP_INEXT R0 L0
L0: FORGLOOP R0 L0 2 [inext]
RETURN R0 0
)");

    // ... even if they are using a local variable
    CHECK_EQ("\n" + compileFunction0("local ip = ipairs for k,v in ip({}) do end"), R"(
GETIMPORT R0 1 [ipairs]
MOVE R1 R0
NEWTABLE R2 0 0
CALL R1 1 3
FORGPREP_INEXT R1 L0
L0: FORGLOOP R1 L0 2 [inext]
RETURN R0 0
)");

    // ... even when it's an upvalue
    CHECK_EQ("\n" + compileFunction0("local ip = ipairs function foo() for k,v in ip({}) do end end"), R"(
GETUPVAL R0 0
NEWTABLE R1 0 0
CALL R0 1 3
FORGPREP_INEXT R0 L0
L0: FORGLOOP R0 L0 2 [inext]
RETURN R0 0
)");

    // but if it's reassigned then all bets are off
    CHECK_EQ("\n" + compileFunction0("local ip = ipairs ip = pairs for k,v in ip({}) do end"), R"(
GETIMPORT R0 1 [ipairs]
GETIMPORT R0 3 [pairs]
MOVE R1 R0
NEWTABLE R2 0 0
CALL R1 1 3
FORGPREP R1 L0
L0: FORGLOOP R1 L0 2
RETURN R0 0
)");

    // or if the global is hijacked
    CHECK_EQ("\n" + compileFunction0("ipairs = pairs for k,v in ipairs({}) do end"), R"(
GETIMPORT R0 1 [pairs]
SETGLOBAL R0 K2 ['ipairs']
GETGLOBAL R0 K2 ['ipairs']
NEWTABLE R1 0 0
CALL R0 1 3
FORGPREP R0 L0
L0: FORGLOOP R0 L0 2
RETURN R0 0
)");

    // or if we don't even know the global to begin with
    CHECK_EQ("\n" + compileFunction0("for k,v in unknown({}) do end"), R"(
GETIMPORT R0 1 [unknown]
NEWTABLE R1 0 0
CALL R0 1 3
FORGPREP R0 L0
L0: FORGLOOP R0 L0 2
RETURN R0 0
)");
}

TEST_CASE("TableLiterals")
{
    // empty table, note it's computed directly to target
    CHECK_EQ("\n" + compileFunction0("return {}"), R"(
NEWTABLE R0 0 0
RETURN R0 1
)");

    // we can't compute directly to target since that'd overwrite the local
    CHECK_EQ("\n" + compileFunction0("local a a = {a} return a"), R"(
LOADNIL R0
NEWTABLE R1 0 1
MOVE R2 R0
SETLIST R1 R2 1 [1]
MOVE R0 R1
RETURN R0 1
)");

    // short list
    CHECK_EQ("\n" + compileFunction0("return {1,2,3}"), R"(
NEWTABLE R0 0 3
LOADN R1 1
LOADN R2 2
LOADN R3 3
SETLIST R0 R1 3 [1]
RETURN R0 1
)");

    // long list, split into two chunks
    CHECK_EQ("\n" + compileFunction0("return {1,2,3,4,5,6,7,8,9,10,11,12,13,14,15,16,17}"), R"(
NEWTABLE R0 0 17
LOADN R1 1
LOADN R2 2
LOADN R3 3
LOADN R4 4
LOADN R5 5
LOADN R6 6
LOADN R7 7
LOADN R8 8
LOADN R9 9
LOADN R10 10
LOADN R11 11
LOADN R12 12
LOADN R13 13
LOADN R14 14
LOADN R15 15
LOADN R16 16
SETLIST R0 R1 16 [1]
LOADN R1 17
SETLIST R0 R1 1 [17]
RETURN R0 1
)");

    // varargs; -1 indicates multret treatment; note that we don't allocate space for the ...
    CHECK_EQ("\n" + compileFunction0("return {...}"), R"(
NEWTABLE R0 0 0
GETVARARGS R1 -1
SETLIST R0 R1 -1 [1]
RETURN R0 1
)");

    // varargs with other elements; -1 indicates multret treatment; note that we don't allocate space for the ...
    CHECK_EQ("\n" + compileFunction0("return {1,2,3,...}"), R"(
NEWTABLE R0 0 3
LOADN R1 1
LOADN R2 2
LOADN R3 3
GETVARARGS R4 -1
SETLIST R0 R1 -1 [1]
RETURN R0 1
)");

    // basic literals; note that we use DUPTABLE instead of NEWTABLE
    CHECK_EQ("\n" + compileFunction0("return {a=1,b=2,c=3}"), R"(
DUPTABLE R0 3
LOADN R1 1
SETTABLEKS R1 R0 K0 ['a']
LOADN R1 2
SETTABLEKS R1 R0 K1 ['b']
LOADN R1 3
SETTABLEKS R1 R0 K2 ['c']
RETURN R0 1
)");

    // literals+array
    CHECK_EQ("\n" + compileFunction0("return {a=1,b=2,3,4}"), R"(
NEWTABLE R0 2 2
LOADN R3 1
SETTABLEKS R3 R0 K0 ['a']
LOADN R3 2
SETTABLEKS R3 R0 K1 ['b']
LOADN R1 3
LOADN R2 4
SETLIST R0 R1 2 [1]
RETURN R0 1
)");

    // expression assignment
    CHECK_EQ("\n" + compileFunction0("a = 7 return {[a]=42}"), R"(
LOADN R0 7
SETGLOBAL R0 K0 ['a']
NEWTABLE R0 1 0
GETGLOBAL R1 K0 ['a']
LOADN R2 42
SETTABLE R2 R0 R1
RETURN R0 1
)");

    // table template caching; two DUPTABLES out of three use the same slot. Note that caching is order dependent
    CHECK_EQ("\n" + compileFunction0("return {a=1,b=2},{b=3,a=4},{a=5,b=6}"), R"(
DUPTABLE R0 2
LOADN R1 1
SETTABLEKS R1 R0 K0 ['a']
LOADN R1 2
SETTABLEKS R1 R0 K1 ['b']
DUPTABLE R1 3
LOADN R2 3
SETTABLEKS R2 R1 K1 ['b']
LOADN R2 4
SETTABLEKS R2 R1 K0 ['a']
DUPTABLE R2 2
LOADN R3 5
SETTABLEKS R3 R2 K0 ['a']
LOADN R3 6
SETTABLEKS R3 R2 K1 ['b']
RETURN R0 3
)");
}

TEST_CASE("TableLiteralsNumberIndex")
{
    // tables with [x] compile to SETTABLEN if the index is short
    CHECK_EQ("\n" + compileFunction0("return {[2] = 2, [256] = 256, [0] = 0, [257] = 257}"), R"(
NEWTABLE R0 4 0
LOADN R1 2
SETTABLEN R1 R0 2
LOADN R1 256
SETTABLEN R1 R0 256
LOADN R1 0
LOADN R2 0
SETTABLE R2 R0 R1
LOADN R1 257
LOADN R2 257
SETTABLE R2 R0 R1
RETURN R0 1
)");

    // tables with [x] where x is sequential compile to correctly sized array + SETTABLEN
    CHECK_EQ("\n" + compileFunction0("return {[1] = 1, [2] = 2}"), R"(
NEWTABLE R0 0 2
LOADN R1 1
SETTABLEN R1 R0 1
LOADN R1 2
SETTABLEN R1 R0 2
RETURN R0 1
)");

    // when index chain starts with 0, or isn't sequential, we disable the optimization
    CHECK_EQ("\n" + compileFunction0("return {[0] = 0, [1] = 1, [2] = 2, [42] = 42}"), R"(
NEWTABLE R0 4 0
LOADN R1 0
LOADN R2 0
SETTABLE R2 R0 R1
LOADN R1 1
SETTABLEN R1 R0 1
LOADN R1 2
SETTABLEN R1 R0 2
LOADN R1 42
SETTABLEN R1 R0 42
RETURN R0 1
)");

    // we disable this optimization when the table has list elements for simplicity
    CHECK_EQ("\n" + compileFunction0("return {[1] = 1, [2] = 2, 3}"), R"(
NEWTABLE R0 2 1
LOADN R2 1
SETTABLEN R2 R0 1
LOADN R2 2
SETTABLEN R2 R0 2
LOADN R1 3
SETLIST R0 R1 1 [1]
RETURN R0 1
)");

    // we can also correctly predict the array length for mixed tables
    CHECK_EQ("\n" + compileFunction0("return {key = 1, value = 2, [1] = 42}"), R"(
NEWTABLE R0 2 1
LOADN R1 1
SETTABLEKS R1 R0 K0 ['key']
LOADN R1 2
SETTABLEKS R1 R0 K1 ['value']
LOADN R1 42
SETTABLEN R1 R0 1
RETURN R0 1
)");
}

TEST_CASE("TableLiteralsIndexConstant")
{
    // validate that we use SETTTABLEKS for constant variable keys
    CHECK_EQ("\n" + compileFunction0(R"(
        local a, b = "key", "value"
        return {[a] = 42, [b] = 0}
)"),
        R"(
NEWTABLE R0 2 0
LOADN R1 42
SETTABLEKS R1 R0 K0 ['key']
LOADN R1 0
SETTABLEKS R1 R0 K1 ['value']
RETURN R0 1
)");

    // validate that we use SETTABLEN for constant variable keys *and* that we predict array size
    CHECK_EQ("\n" + compileFunction0(R"(
        local a, b = 1, 2
        return {[a] = 42, [b] = 0}
)"),
        R"(
NEWTABLE R0 0 2
LOADN R1 42
SETTABLEN R1 R0 1
LOADN R1 0
SETTABLEN R1 R0 2
RETURN R0 1
)");
}

TEST_CASE("TableSizePredictionBasic")
{
    CHECK_EQ("\n" + compileFunction0(R"(
local t = {}
t.a = 1
t.b = 1
t.c = 1
t.d = 1
t.e = 1
t.f = 1
t.g = 1
t.h = 1
t.i = 1
)"),
        R"(
NEWTABLE R0 16 0
LOADN R1 1
SETTABLEKS R1 R0 K0 ['a']
LOADN R1 1
SETTABLEKS R1 R0 K1 ['b']
LOADN R1 1
SETTABLEKS R1 R0 K2 ['c']
LOADN R1 1
SETTABLEKS R1 R0 K3 ['d']
LOADN R1 1
SETTABLEKS R1 R0 K4 ['e']
LOADN R1 1
SETTABLEKS R1 R0 K5 ['f']
LOADN R1 1
SETTABLEKS R1 R0 K6 ['g']
LOADN R1 1
SETTABLEKS R1 R0 K7 ['h']
LOADN R1 1
SETTABLEKS R1 R0 K8 ['i']
RETURN R0 0
)");

    CHECK_EQ("\n" + compileFunction0(R"(
local t = {}
t.x = 1
t.x = 2
t.x = 3
t.x = 4
t.x = 5
t.x = 6
t.x = 7
t.x = 8
t.x = 9
)"),
        R"(
NEWTABLE R0 1 0
LOADN R1 1
SETTABLEKS R1 R0 K0 ['x']
LOADN R1 2
SETTABLEKS R1 R0 K0 ['x']
LOADN R1 3
SETTABLEKS R1 R0 K0 ['x']
LOADN R1 4
SETTABLEKS R1 R0 K0 ['x']
LOADN R1 5
SETTABLEKS R1 R0 K0 ['x']
LOADN R1 6
SETTABLEKS R1 R0 K0 ['x']
LOADN R1 7
SETTABLEKS R1 R0 K0 ['x']
LOADN R1 8
SETTABLEKS R1 R0 K0 ['x']
LOADN R1 9
SETTABLEKS R1 R0 K0 ['x']
RETURN R0 0
)");

    CHECK_EQ("\n" + compileFunction0(R"(
local t = {}
t[1] = 1
t[2] = 1
t[3] = 1
t[4] = 1
t[5] = 1
t[6] = 1
t[7] = 1
t[8] = 1
t[9] = 1
t[10] = 1
)"),
        R"(
NEWTABLE R0 0 10
LOADN R1 1
SETTABLEN R1 R0 1
LOADN R1 1
SETTABLEN R1 R0 2
LOADN R1 1
SETTABLEN R1 R0 3
LOADN R1 1
SETTABLEN R1 R0 4
LOADN R1 1
SETTABLEN R1 R0 5
LOADN R1 1
SETTABLEN R1 R0 6
LOADN R1 1
SETTABLEN R1 R0 7
LOADN R1 1
SETTABLEN R1 R0 8
LOADN R1 1
SETTABLEN R1 R0 9
LOADN R1 1
SETTABLEN R1 R0 10
RETURN R0 0
)");
}

TEST_CASE("TableSizePredictionObject")
{
    CHECK_EQ("\n" + compileFunction(R"(
local t = {}
t.field = 1
function t:getfield()
    return self.field
end
return t
)",
                        1),
        R"(
NEWTABLE R0 2 0
LOADN R1 1
SETTABLEKS R1 R0 K0 ['field']
DUPCLOSURE R1 K1 ['getfield']
SETTABLEKS R1 R0 K2 ['getfield']
RETURN R0 1
)");
}

TEST_CASE("TableSizePredictionSetMetatable")
{
    CHECK_EQ("\n" + compileFunction0(R"(
local t = setmetatable({}, nil)
t.field1 = 1
t.field2 = 2
return t
)"),
        R"(
NEWTABLE R1 2 0
FASTCALL2K 61 R1 K0 L0 [nil]
LOADK R2 K0 [nil]
GETIMPORT R0 2 [setmetatable]
CALL R0 2 1
L0: LOADN R1 1
SETTABLEKS R1 R0 K3 ['field1']
LOADN R1 2
SETTABLEKS R1 R0 K4 ['field2']
RETURN R0 1
)");
}

TEST_CASE("TableSizePredictionLoop")
{
    CHECK_EQ("\n" + compileFunction0(R"(
local t = {}
for i=1,4 do
    t[i] = 0
end
return t
)"),
        R"(
NEWTABLE R0 0 4
LOADN R3 1
LOADN R1 4
LOADN R2 1
FORNPREP R1 L1
L0: LOADN R4 0
SETTABLE R4 R0 R3
FORNLOOP R1 L0
L1: RETURN R0 1
)");
}

TEST_CASE("ReflectionEnums")
{
    CHECK_EQ("\n" + compileFunction0("return Enum.EasingStyle.Linear"), R"(
GETIMPORT R0 3 [Enum.EasingStyle.Linear]
RETURN R0 1
)");
}

TEST_CASE("CaptureSelf")
{
    Luau::BytecodeBuilder bcb;
    bcb.setDumpFlags(Luau::BytecodeBuilder::Dump_Code);
    Luau::compileOrThrow(bcb, R"(
local MaterialsListClass = {}

function MaterialsListClass:_MakeToolTip(guiElement, text)
    local function updateTooltipPosition()
        self._tweakingTooltipFrame = 5
    end

    updateTooltipPosition()
end

return MaterialsListClass
)");

    CHECK_EQ("\n" + bcb.dumpFunction(1), R"(
NEWCLOSURE R3 P0
CAPTURE VAL R0
MOVE R4 R3
CALL R4 0 0
RETURN R0 0
)");

    CHECK_EQ("\n" + bcb.dumpFunction(0), R"(
GETUPVAL R0 0
LOADN R1 5
SETTABLEKS R1 R0 K0 ['_tweakingTooltipFrame']
RETURN R0 0
)");
}

TEST_CASE("ConditionalBasic")
{
    CHECK_EQ("\n" + compileFunction0("local a = ... if a then return 5 end"), R"(
GETVARARGS R0 1
JUMPIFNOT R0 L0
LOADN R1 5
RETURN R1 1
L0: RETURN R0 0
)");

    CHECK_EQ("\n" + compileFunction0("local a = ... if not a then return 5 end"), R"(
GETVARARGS R0 1
JUMPIF R0 L0
LOADN R1 5
RETURN R1 1
L0: RETURN R0 0
)");
}

TEST_CASE("ConditionalCompare")
{
    CHECK_EQ("\n" + compileFunction0("local a, b = ... if a < b then return 5 end"), R"(
GETVARARGS R0 2
JUMPIFNOTLT R0 R1 L0
LOADN R2 5
RETURN R2 1
L0: RETURN R0 0
)");

    CHECK_EQ("\n" + compileFunction0("local a, b = ... if a <= b then return 5 end"), R"(
GETVARARGS R0 2
JUMPIFNOTLE R0 R1 L0
LOADN R2 5
RETURN R2 1
L0: RETURN R0 0
)");

    CHECK_EQ("\n" + compileFunction0("local a, b = ... if a > b then return 5 end"), R"(
GETVARARGS R0 2
JUMPIFNOTLT R1 R0 L0
LOADN R2 5
RETURN R2 1
L0: RETURN R0 0
)");

    CHECK_EQ("\n" + compileFunction0("local a, b = ... if a >= b then return 5 end"), R"(
GETVARARGS R0 2
JUMPIFNOTLE R1 R0 L0
LOADN R2 5
RETURN R2 1
L0: RETURN R0 0
)");

    CHECK_EQ("\n" + compileFunction0("local a, b = ... if a == b then return 5 end"), R"(
GETVARARGS R0 2
JUMPIFNOTEQ R0 R1 L0
LOADN R2 5
RETURN R2 1
L0: RETURN R0 0
)");

    CHECK_EQ("\n" + compileFunction0("local a, b = ... if a ~= b then return 5 end"), R"(
GETVARARGS R0 2
JUMPIFEQ R0 R1 L0
LOADN R2 5
RETURN R2 1
L0: RETURN R0 0
)");
}

TEST_CASE("ConditionalNot")
{
    CHECK_EQ("\n" + compileFunction0("local a, b = ... if not (not (a < b)) then return 5 end"), R"(
GETVARARGS R0 2
JUMPIFNOTLT R0 R1 L0
LOADN R2 5
RETURN R2 1
L0: RETURN R0 0
)");

    CHECK_EQ("\n" + compileFunction0("local a, b = ... if not (not (not (a < b))) then return 5 end"), R"(
GETVARARGS R0 2
JUMPIFLT R0 R1 L0
LOADN R2 5
RETURN R2 1
L0: RETURN R0 0
)");
}

TEST_CASE("ConditionalAndOr")
{
    CHECK_EQ("\n" + compileFunction0("local a, b, c = ... if a < b and b < c then return 5 end"), R"(
GETVARARGS R0 3
JUMPIFNOTLT R0 R1 L0
JUMPIFNOTLT R1 R2 L0
LOADN R3 5
RETURN R3 1
L0: RETURN R0 0
)");

    CHECK_EQ("\n" + compileFunction0("local a, b, c = ... if a < b or b < c then return 5 end"), R"(
GETVARARGS R0 3
JUMPIFLT R0 R1 L0
JUMPIFNOTLT R1 R2 L1
L0: LOADN R3 5
RETURN R3 1
L1: RETURN R0 0
)");

    CHECK_EQ("\n" + compileFunction0("local a,b,c,d = ... if (a or b) and not (c and d) then return 5 end"), R"(
GETVARARGS R0 4
JUMPIF R0 L0
JUMPIFNOT R1 L2
L0: JUMPIFNOT R2 L1
JUMPIF R3 L2
L1: LOADN R4 5
RETURN R4 1
L2: RETURN R0 0
)");

    CHECK_EQ("\n" + compileFunction0("local a,b,c = ... if a or not b or c then return 5 end"), R"(
GETVARARGS R0 3
JUMPIF R0 L0
JUMPIFNOT R1 L0
JUMPIFNOT R2 L1
L0: LOADN R3 5
RETURN R3 1
L1: RETURN R0 0
)");

    CHECK_EQ("\n" + compileFunction0("local a,b,c = ... if a and not b and c then return 5 end"), R"(
GETVARARGS R0 3
JUMPIFNOT R0 L0
JUMPIF R1 L0
JUMPIFNOT R2 L0
LOADN R3 5
RETURN R3 1
L0: RETURN R0 0
)");
}

TEST_CASE("AndOr")
{
    // codegen for constant, local, global for and
    CHECK_EQ("\n" + compileFunction0("local a = 1 a = a and 2 return a"), R"(
LOADN R0 1
ANDK R0 R0 K0 [2]
RETURN R0 1
)");

    CHECK_EQ("\n" + compileFunction0("local a = 1 local b = ... a = a and b return a"), R"(
LOADN R0 1
GETVARARGS R1 1
AND R0 R0 R1
RETURN R0 1
)");

    CHECK_EQ("\n" + compileFunction0("local a = 1 b = 2 a = a and b return a"), R"(
LOADN R0 1
LOADN R1 2
SETGLOBAL R1 K0 ['b']
MOVE R1 R0
JUMPIFNOT R1 L0
GETGLOBAL R1 K0 ['b']
L0: MOVE R0 R1
RETURN R0 1
)");

    // codegen for constant, local, global for or
    CHECK_EQ("\n" + compileFunction0("local a = 1 a = a or 2 return a"), R"(
LOADN R0 1
ORK R0 R0 K0 [2]
RETURN R0 1
)");

    CHECK_EQ("\n" + compileFunction0("local a = 1 local b = ... a = a or b return a"), R"(
LOADN R0 1
GETVARARGS R1 1
OR R0 R0 R1
RETURN R0 1
)");

    CHECK_EQ("\n" + compileFunction0("local a = 1 b = 2 a = a or b return a"), R"(
LOADN R0 1
LOADN R1 2
SETGLOBAL R1 K0 ['b']
MOVE R1 R0
JUMPIF R1 L0
GETGLOBAL R1 K0 ['b']
L0: MOVE R0 R1
RETURN R0 1
)");

    // codegen without a temp variable for and/or when we know we can assign directly into the target register
    // note: `a = a` assignment is to disable constant folding for testing purposes
    CHECK_EQ("\n" + compileFunction0("local a = 1 a = a b = 2 local c = a and b return c"), R"(
LOADN R0 1
LOADN R1 2
SETGLOBAL R1 K0 ['b']
MOVE R1 R0
JUMPIFNOT R1 L0
GETGLOBAL R1 K0 ['b']
L0: RETURN R1 1
)");

    CHECK_EQ("\n" + compileFunction0("local a = 1 a = a b = 2 local c = a or b return c"), R"(
LOADN R0 1
LOADN R1 2
SETGLOBAL R1 K0 ['b']
MOVE R1 R0
JUMPIF R1 L0
GETGLOBAL R1 K0 ['b']
L0: RETURN R1 1
)");
}

TEST_CASE("AndOrFoldLeft")
{
    // constant folding and/or expression is possible even if just the left hand is constant
    CHECK_EQ("\n" + compileFunction0("local a = false return a and b"), R"(
LOADB R0 0
RETURN R0 1
)");

    CHECK_EQ("\n" + compileFunction0("local a = true return a or b"), R"(
LOADB R0 1
RETURN R0 1
)");

    // if right hand side is constant we can't constant fold the entire expression
    CHECK_EQ("\n" + compileFunction0("local a = false return b and a"), R"(
GETIMPORT R1 2 [b]
ANDK R0 R1 K0 [false]
RETURN R0 1
)");

    CHECK_EQ("\n" + compileFunction0("local a = true return b or a"), R"(
GETIMPORT R1 2 [b]
ORK R0 R1 K0 [true]
RETURN R0 1
)");
}

TEST_CASE("AndOrChainCodegen")
{
<<<<<<< HEAD
    ScopedFastFlag sff("LuauCompileRevK", true);
=======
    ScopedFastFlag sff(FFlag::LuauCompileRevK, true);
>>>>>>> 557e77a6

    const char* source = R"(
    return
        (1 - verticalGradientTurbulence < waterLevel + .015 and Enum.Material.Sand)
        or (sandbank>0 and sandbank<1 and Enum.Material.Sand)--this for canyonbase sandbanks
        or Enum.Material.Sandstone
    )";

    CHECK_EQ("\n" + compileFunction0(source), R"(
GETIMPORT R2 2 [verticalGradientTurbulence]
SUBRK R1 K0 [1] R2
GETIMPORT R3 5 [waterLevel]
ADDK R2 R3 K3 [0.014999999999999999]
JUMPIFNOTLT R1 R2 L0
GETIMPORT R0 9 [Enum.Material.Sand]
JUMPIF R0 L2
L0: GETIMPORT R1 11 [sandbank]
LOADN R2 0
JUMPIFNOTLT R2 R1 L1
GETIMPORT R1 11 [sandbank]
LOADN R2 1
JUMPIFNOTLT R1 R2 L1
GETIMPORT R0 9 [Enum.Material.Sand]
JUMPIF R0 L2
L1: GETIMPORT R0 13 [Enum.Material.Sandstone]
L2: RETURN R0 1
)");
}

TEST_CASE("IfElseExpression")
{
    // codegen for a true constant condition
    CHECK_EQ("\n" + compileFunction0("return if true then 10 else 20"), R"(
LOADN R0 10
RETURN R0 1
)");

    // codegen for a false constant condition
    CHECK_EQ("\n" + compileFunction0("return if false then 10 else 20"), R"(
LOADN R0 20
RETURN R0 1
)");

    // codegen for a true constant condition with non-constant expressions
    CHECK_EQ("\n" + compileFunction0("return if true then {} else error()"), R"(
NEWTABLE R0 0 0
RETURN R0 1
)");

    // codegen for a false constant condition with non-constant expressions
    CHECK_EQ("\n" + compileFunction0("return if false then error() else {}"), R"(
NEWTABLE R0 0 0
RETURN R0 1
)");

    // codegen for a false (in this case 'nil') constant condition
    CHECK_EQ("\n" + compileFunction0("return if nil then 10 else 20"), R"(
LOADN R0 20
RETURN R0 1
)");

    // codegen constant if-else expression used with a binary operation involving another constant
    // The test verifies that everything constant folds down to a single constant
    CHECK_EQ("\n" + compileFunction0("return 7 + if true then 10 else 20"), R"(
LOADN R0 17
RETURN R0 1
)");

    // codegen for a non-constant condition
    CHECK_EQ("\n" + compileFunction0("return if condition then 10 else 20"), R"(
GETIMPORT R1 1 [condition]
JUMPIFNOT R1 L0
LOADN R0 10
RETURN R0 1
L0: LOADN R0 20
RETURN R0 1
)");

    // codegen for a non-constant condition using an assignment
    CHECK_EQ("\n" + compileFunction0("result = if condition then 10 else 20"), R"(
GETIMPORT R1 1 [condition]
JUMPIFNOT R1 L0
LOADN R0 10
JUMP L1
L0: LOADN R0 20
L1: SETGLOBAL R0 K2 ['result']
RETURN R0 0
)");

    // codegen for a non-constant condition using an assignment to a local variable
    CHECK_EQ("\n" + compileFunction0("local result = if condition then 10 else 20"), R"(
GETIMPORT R1 1 [condition]
JUMPIFNOT R1 L0
LOADN R0 10
RETURN R0 0
L0: LOADN R0 20
RETURN R0 0
)");

    // codegen for an if-else expression with multiple elseif's
    CHECK_EQ("\n" + compileFunction0("result = if condition1 then 10 elseif condition2 then 20 elseif condition3 then 30 else 40"), R"(
GETIMPORT R1 1 [condition1]
JUMPIFNOT R1 L0
LOADN R0 10
JUMP L3
L0: GETIMPORT R1 3 [condition2]
JUMPIFNOT R1 L1
LOADN R0 20
JUMP L3
L1: GETIMPORT R1 5 [condition3]
JUMPIFNOT R1 L2
LOADN R0 30
JUMP L3
L2: LOADN R0 40
L3: SETGLOBAL R0 K6 ['result']
RETURN R0 0
)");
}

TEST_CASE("UnaryBasic")
{
    CHECK_EQ("\n" + compileFunction0("local a = ... return not a"), R"(
GETVARARGS R0 1
NOT R1 R0
RETURN R1 1
)");

    CHECK_EQ("\n" + compileFunction0("local a = ... return -a"), R"(
GETVARARGS R0 1
MINUS R1 R0
RETURN R1 1
)");

    CHECK_EQ("\n" + compileFunction0("local a = ... return #a"), R"(
GETVARARGS R0 1
LENGTH R1 R0
RETURN R1 1
)");
}

TEST_CASE("InterpStringWithNoExpressions")
{
    CHECK_EQ(compileFunction0(R"(return "hello")"), compileFunction0("return `hello`"));
}

TEST_CASE("InterpStringZeroCost")
{
    CHECK_EQ("\n" + compileFunction0(R"(local _ = `hello, {"world"}!`)"),
        R"(
LOADK R1 K0 ['hello, %*!']
LOADK R3 K1 ['world']
NAMECALL R1 R1 K2 ['format']
CALL R1 2 1
MOVE R0 R1
RETURN R0 0
)");
}

TEST_CASE("InterpStringRegisterCleanup")
{
    CHECK_EQ("\n" + compileFunction0(R"(
            local a, b, c = nil, "um", "uh oh"
            a = `foo{"bar"}`
            print(a)
        )"),

        R"(
LOADNIL R0
LOADK R1 K0 ['um']
LOADK R2 K1 ['uh oh']
LOADK R3 K2 ['foo%*']
LOADK R5 K3 ['bar']
NAMECALL R3 R3 K4 ['format']
CALL R3 2 1
MOVE R0 R3
GETIMPORT R3 6 [print]
MOVE R4 R0
CALL R3 1 0
RETURN R0 0
)");
}

TEST_CASE("InterpStringRegisterLimit")
{
    CHECK_THROWS_AS(compileFunction0(("local a = `" + rep("{1}", 254) + "`").c_str()), std::exception);
    CHECK_THROWS_AS(compileFunction0(("local a = `" + rep("{1}", 253) + "`").c_str()), std::exception);
}

TEST_CASE("ConstantFoldArith")
{
    CHECK_EQ("\n" + compileFunction0("return 10 + 2"), R"(
LOADN R0 12
RETURN R0 1
)");

    CHECK_EQ("\n" + compileFunction0("return 10 - 2"), R"(
LOADN R0 8
RETURN R0 1
)");

    CHECK_EQ("\n" + compileFunction0("return 10 * 2"), R"(
LOADN R0 20
RETURN R0 1
)");

    CHECK_EQ("\n" + compileFunction0("return 10 / 2"), R"(
LOADN R0 5
RETURN R0 1
)");

    CHECK_EQ("\n" + compileFunction0("return 10 % 2"), R"(
LOADN R0 0
RETURN R0 1
)");

    CHECK_EQ("\n" + compileFunction0("return 10 ^ 2"), R"(
LOADN R0 100
RETURN R0 1
)");

    CHECK_EQ("\n" + compileFunction0("return -(2 - 5)"), R"(
LOADN R0 3
RETURN R0 1
)");

    // nested arith expression with groups
    CHECK_EQ("\n" + compileFunction0("return (2 + 2) * 2"), R"(
LOADN R0 8
RETURN R0 1
)");
}

TEST_CASE("ConstantFoldStringLen")
{
    CHECK_EQ("\n" + compileFunction0("return #'string', #'', #'a', #('b')"), R"(
LOADN R0 6
LOADN R1 0
LOADN R2 1
LOADN R3 1
RETURN R0 4
)");
}

TEST_CASE("ConstantFoldCompare")
{
    // ordered comparisons
    CHECK_EQ("\n" + compileFunction0("return 1 < 1, 1 < 2"), R"(
LOADB R0 0
LOADB R1 1
RETURN R0 2
)");
    CHECK_EQ("\n" + compileFunction0("return 1 <= 1, 1 <= 2"), R"(
LOADB R0 1
LOADB R1 1
RETURN R0 2
)");

    CHECK_EQ("\n" + compileFunction0("return 1 > 1, 1 > 2"), R"(
LOADB R0 0
LOADB R1 0
RETURN R0 2
)");

    CHECK_EQ("\n" + compileFunction0("return 1 >= 1, 1 >= 2"), R"(
LOADB R0 1
LOADB R1 0
RETURN R0 2
)");

    // equality comparisons
    CHECK_EQ("\n" + compileFunction0("return nil == 1, nil ~= 1, nil == nil, nil ~= nil"), R"(
LOADB R0 0
LOADB R1 1
LOADB R2 1
LOADB R3 0
RETURN R0 4
)");

    CHECK_EQ("\n" + compileFunction0("return 2 == 1, 2 ~= 1, 1 == 1, 1 ~= 1"), R"(
LOADB R0 0
LOADB R1 1
LOADB R2 1
LOADB R3 0
RETURN R0 4
)");

    CHECK_EQ("\n" + compileFunction0("return true == false, true ~= false, true == true, true ~= true"), R"(
LOADB R0 0
LOADB R1 1
LOADB R2 1
LOADB R3 0
RETURN R0 4
)");

    CHECK_EQ("\n" + compileFunction0("return 'a' == 'b', 'a' ~= 'b', 'a' == 'a', 'a' ~= 'a'"), R"(
LOADB R0 0
LOADB R1 1
LOADB R2 1
LOADB R3 0
RETURN R0 4
)");
}

TEST_CASE("ConstantFoldLocal")
{
    // local constant propagation, including upvalues, and no propagation for mutated locals
    CHECK_EQ("\n" + compileFunction0("local a = 1 return a + a"), R"(
LOADN R0 2
RETURN R0 1
)");

    CHECK_EQ("\n" + compileFunction0("local a = 1 a = a + a return a"), R"(
LOADN R0 1
ADD R0 R0 R0
RETURN R0 1
)");

    CHECK_EQ("\n" + compileFunction("local a = 1 function foo() return a + a end", 0), R"(
LOADN R0 2
RETURN R0 1
)");

    CHECK_EQ("\n" + compileFunction("local a = 1 function foo() return a + a end function bar() a = 5 end", 0), R"(
GETUPVAL R1 0
GETUPVAL R2 0
ADD R0 R1 R2
RETURN R0 1
)");

    // local values for multiple assignments
    CHECK_EQ("\n" + compileFunction0("local a return a"), R"(
LOADNIL R0
RETURN R0 1
)");

    CHECK_EQ("\n" + compileFunction0("local a, b = 1, 3 return a + 1, b"), R"(
LOADN R0 2
LOADN R1 3
RETURN R0 2
)");

    CHECK_EQ("\n" + compileFunction0("local a, b = 1 return a + 1, b"), R"(
LOADN R0 2
LOADNIL R1
RETURN R0 2
)");

    // local values for multiple assignments w/multret
    CHECK_EQ("\n" + compileFunction0("local a, b = ... return a + 1, b"), R"(
GETVARARGS R0 2
ADDK R2 R0 K0 [1]
MOVE R3 R1
RETURN R2 2
)");

    CHECK_EQ("\n" + compileFunction0("local a, b = 1, ... return a + 1, b"), R"(
LOADN R0 1
GETVARARGS R1 1
LOADN R2 2
MOVE R3 R1
RETURN R2 2
)");
}

TEST_CASE("ConstantFoldAndOr")
{
    // and/or constant folding when both sides are constant
    CHECK_EQ("\n" + compileFunction0("return true and 2"), R"(
LOADN R0 2
RETURN R0 1
)");

    CHECK_EQ("\n" + compileFunction0("return false and 2"), R"(
LOADB R0 0
RETURN R0 1
)");

    CHECK_EQ("\n" + compileFunction0("return nil and 2"), R"(
LOADNIL R0
RETURN R0 1
)");

    CHECK_EQ("\n" + compileFunction0("return true or 2"), R"(
LOADB R0 1
RETURN R0 1
)");

    CHECK_EQ("\n" + compileFunction0("return false or 2"), R"(
LOADN R0 2
RETURN R0 1
)");

    CHECK_EQ("\n" + compileFunction0("return nil or 2"), R"(
LOADN R0 2
RETURN R0 1
)");

    // and/or constant folding when left hand side is constant
    CHECK_EQ("\n" + compileFunction0("return true and a"), R"(
GETIMPORT R0 1 [a]
RETURN R0 1
)");

    CHECK_EQ("\n" + compileFunction0("return false and a"), R"(
LOADB R0 0
RETURN R0 1
)");

    CHECK_EQ("\n" + compileFunction0("return true or a"), R"(
LOADB R0 1
RETURN R0 1
)");

    CHECK_EQ("\n" + compileFunction0("return false or a"), R"(
GETIMPORT R0 1 [a]
RETURN R0 1
)");

    // constant fold parts in chains of and/or statements
    CHECK_EQ("\n" + compileFunction0("return a and true and b"), R"(
GETIMPORT R0 1 [a]
JUMPIFNOT R0 L0
GETIMPORT R0 3 [b]
L0: RETURN R0 1
)");

    CHECK_EQ("\n" + compileFunction0("return a or false or b"), R"(
GETIMPORT R0 1 [a]
JUMPIF R0 L0
GETIMPORT R0 3 [b]
L0: RETURN R0 1
)");
}

TEST_CASE("ConstantFoldConditionalAndOr")
{
    CHECK_EQ("\n" + compileFunction0("local a = ... if false or a then print(1) end"), R"(
GETVARARGS R0 1
JUMPIFNOT R0 L0
GETIMPORT R1 1 [print]
LOADN R2 1
CALL R1 1 0
L0: RETURN R0 0
)");

    CHECK_EQ("\n" + compileFunction0("local a = ... if not (false or a) then print(1) end"), R"(
GETVARARGS R0 1
JUMPIF R0 L0
GETIMPORT R1 1 [print]
LOADN R2 1
CALL R1 1 0
L0: RETURN R0 0
)");

    CHECK_EQ("\n" + compileFunction0("local a = ... if true and a then print(1) end"), R"(
GETVARARGS R0 1
JUMPIFNOT R0 L0
GETIMPORT R1 1 [print]
LOADN R2 1
CALL R1 1 0
L0: RETURN R0 0
)");

    CHECK_EQ("\n" + compileFunction0("local a = ... if not (true and a) then print(1) end"), R"(
GETVARARGS R0 1
JUMPIF R0 L0
GETIMPORT R1 1 [print]
LOADN R2 1
CALL R1 1 0
L0: RETURN R0 0
)");
}

TEST_CASE("ConstantFoldFlowControl")
{
    // if
    CHECK_EQ("\n" + compileFunction0("if true then print(1) end"), R"(
GETIMPORT R0 1 [print]
LOADN R1 1
CALL R0 1 0
RETURN R0 0
)");

    CHECK_EQ("\n" + compileFunction0("if false then print(1) end"), R"(
RETURN R0 0
)");

    CHECK_EQ("\n" + compileFunction0("if true then print(1) else print(2) end"), R"(
GETIMPORT R0 1 [print]
LOADN R1 1
CALL R0 1 0
RETURN R0 0
)");

    CHECK_EQ("\n" + compileFunction0("if false then print(1) else print(2) end"), R"(
GETIMPORT R0 1 [print]
LOADN R1 2
CALL R0 1 0
RETURN R0 0
)");

    // while
    CHECK_EQ("\n" + compileFunction0("while true do print(1) end"), R"(
L0: GETIMPORT R0 1 [print]
LOADN R1 1
CALL R0 1 0
JUMPBACK L0
RETURN R0 0
)");

    CHECK_EQ("\n" + compileFunction0("while false do print(1) end"), R"(
RETURN R0 0
)");

    // repeat
    CHECK_EQ("\n" + compileFunction0("repeat print(1) until true"), R"(
GETIMPORT R0 1 [print]
LOADN R1 1
CALL R0 1 0
RETURN R0 0
)");

    CHECK_EQ("\n" + compileFunction0("repeat print(1) until false"), R"(
L0: GETIMPORT R0 1 [print]
LOADN R1 1
CALL R0 1 0
JUMPBACK L0
RETURN R0 0
)");

    // there's an odd case in repeat..until compilation where we evaluate the expression that is always false for side-effects of the left hand side
    CHECK_EQ("\n" + compileFunction0("repeat print(1) until five and false"), R"(
L0: GETIMPORT R0 1 [print]
LOADN R1 1
CALL R0 1 0
GETIMPORT R0 3 [five]
JUMPIFNOT R0 L1
L1: JUMPBACK L0
RETURN R0 0
)");
}

TEST_CASE("LoopBreak")
{
    // default codegen: compile breaks as unconditional jumps
    CHECK_EQ("\n" + compileFunction0("while true do if math.random() < 0.5 then break else end end"), R"(
L0: GETIMPORT R0 2 [math.random]
CALL R0 0 1
LOADK R1 K3 [0.5]
JUMPIFNOTLT R0 R1 L1
RETURN R0 0
L1: JUMPBACK L0
RETURN R0 0
)");

    // optimization: if then body is a break statement, flip the branches
    CHECK_EQ("\n" + compileFunction0("while true do if math.random() < 0.5 then break end end"), R"(
L0: GETIMPORT R0 2 [math.random]
CALL R0 0 1
LOADK R1 K3 [0.5]
JUMPIFLT R0 R1 L1
JUMPBACK L0
L1: RETURN R0 0
)");
}

TEST_CASE("LoopContinue")
{
    // default codegen: compile continue as unconditional jumps
    CHECK_EQ("\n" + compileFunction0("repeat if math.random() < 0.5 then continue else end break until false error()"), R"(
L0: GETIMPORT R0 2 [math.random]
CALL R0 0 1
LOADK R1 K3 [0.5]
JUMPIFNOTLT R0 R1 L2
JUMP L1
JUMP L2
L1: JUMPBACK L0
L2: GETIMPORT R0 5 [error]
CALL R0 0 0
RETURN R0 0
)");

    // optimization: if then body is a continue statement, flip the branches
    CHECK_EQ("\n" + compileFunction0("repeat if math.random() < 0.5 then continue end break until false error()"), R"(
L0: GETIMPORT R0 2 [math.random]
CALL R0 0 1
LOADK R1 K3 [0.5]
JUMPIFLT R0 R1 L1
JUMP L2
L1: JUMPBACK L0
L2: GETIMPORT R0 5 [error]
CALL R0 0 0
RETURN R0 0
)");
}

TEST_CASE("LoopContinueUntil")
{
    // it's valid to use locals defined inside the loop in until expression if they're defined before continue
    CHECK_EQ("\n" + compileFunction0("repeat local r = math.random() if r > 0.5 then continue end r = r + 0.3 until r < 0.5"), R"(
L0: GETIMPORT R0 2 [math.random]
CALL R0 0 1
LOADK R1 K3 [0.5]
JUMPIFLT R1 R0 L1
ADDK R0 R0 K4 [0.29999999999999999]
L1: LOADK R1 K3 [0.5]
JUMPIFLT R0 R1 L2
JUMPBACK L0
L2: RETURN R0 0
)");

    // it's however invalid to use locals if they are defined after continue
    try
    {
        Luau::BytecodeBuilder bcb;
        Luau::compileOrThrow(bcb, R"(
repeat
    local r = math.random()
    if r > 0.5 then
        continue
    end
    local rr = r + 0.3
until rr < 0.5
)");

        CHECK(!"Expected CompileError");
    }
    catch (Luau::CompileError& e)
    {
        CHECK_EQ(e.getLocation().begin.line + 1, 8);
        CHECK_EQ(
            std::string(e.what()), "Local rr used in the repeat..until condition is undefined because continue statement on line 5 jumps over it");
    }

    // but it's okay if continue is inside a non-repeat..until loop, or inside a loop that doesn't use the local (here `continue` just terminates
    // inner loop)
    CHECK_EQ("\n" + compileFunction0(
                        "repeat local r = math.random() repeat if r > 0.5 then continue end r = r - 0.1 until true r = r + 0.3 until r < 0.5"),
        R"(
L0: GETIMPORT R0 2 [math.random]
CALL R0 0 1
LOADK R1 K3 [0.5]
JUMPIFLT R1 R0 L1
SUBK R0 R0 K4 [0.10000000000000001]
L1: ADDK R0 R0 K5 [0.29999999999999999]
LOADK R1 K3 [0.5]
JUMPIFLT R0 R1 L2
JUMPBACK L0
L2: RETURN R0 0
)");

    // and it's also okay to use a local defined in the until expression as long as it's inside a function!
    CHECK_EQ(
        "\n" + compileFunction(
                   "repeat local r = math.random() if r > 0.5 then continue end r = r + 0.3 until (function() local a = r return a < 0.5 end)()", 1),
        R"(
L0: GETIMPORT R0 2 [math.random]
CALL R0 0 1
LOADK R1 K3 [0.5]
JUMPIFLT R1 R0 L1
ADDK R0 R0 K4 [0.29999999999999999]
L1: NEWCLOSURE R1 P0
CAPTURE REF R0
CALL R1 0 1
JUMPIF R1 L2
CLOSEUPVALS R0
JUMPBACK L0
L2: CLOSEUPVALS R0
RETURN R0 0
)");

    // but not if the function just refers to an upvalue
    try
    {
        Luau::BytecodeBuilder bcb;
        Luau::compileOrThrow(bcb, R"(
repeat
    local r = math.random()
    if r > 0.5 then
        continue
    end
    local rr = r + 0.3
until (function() return rr end)() < 0.5
)");

        CHECK(!"Expected CompileError");
    }
    catch (Luau::CompileError& e)
    {
        CHECK_EQ(e.getLocation().begin.line + 1, 8);
        CHECK_EQ(
            std::string(e.what()), "Local rr used in the repeat..until condition is undefined because continue statement on line 5 jumps over it");
    }

    // unless that upvalue is from an outer scope
    CHECK_EQ("\n" + compileFunction0("local stop = false stop = true function test() repeat local r = math.random() if r > 0.5 then "
                                     "continue end r = r + 0.3 until stop or r < 0.5 end"),
        R"(
L0: GETIMPORT R0 2 [math.random]
CALL R0 0 1
LOADK R1 K3 [0.5]
JUMPIFLT R1 R0 L1
ADDK R0 R0 K4 [0.29999999999999999]
L1: GETUPVAL R1 0
JUMPIF R1 L2
LOADK R1 K3 [0.5]
JUMPIFLT R0 R1 L2
JUMPBACK L0
L2: RETURN R0 0
)");

    // including upvalue references from a function expression
    CHECK_EQ("\n" + compileFunction("local stop = false stop = true function test() repeat local r = math.random() if r > 0.5 then continue "
                                    "end r = r + 0.3 until (function() return stop or r < 0.5 end)() end",
                        1),
        R"(
L0: GETIMPORT R0 2 [math.random]
CALL R0 0 1
LOADK R1 K3 [0.5]
JUMPIFLT R1 R0 L1
ADDK R0 R0 K4 [0.29999999999999999]
L1: NEWCLOSURE R1 P0
CAPTURE UPVAL U0
CAPTURE REF R0
CALL R1 0 1
JUMPIF R1 L2
CLOSEUPVALS R0
JUMPBACK L0
L2: CLOSEUPVALS R0
RETURN R0 0
)");
}

TEST_CASE("LoopContinueIgnoresImplicitConstant")
{
    // this used to crash the compiler :(
    CHECK_EQ("\n" + compileFunction0(R"(
local _
repeat
continue
until not _
)"),
        R"(
RETURN R0 0
RETURN R0 0
)");
}

TEST_CASE("LoopContinueIgnoresExplicitConstant")
{
    // Constants do not allocate locals and 'continue' validation should skip them if their lifetime already started
    CHECK_EQ("\n" + compileFunction0(R"(
local c = true
repeat
    continue
until c
)"),
        R"(
RETURN R0 0
RETURN R0 0
)");
}

TEST_CASE("LoopContinueRespectsExplicitConstant")
{
    // If local lifetime hasn't started, even if it's a constant that will not receive an allocation, it cannot be jumped over
    try
    {
        Luau::BytecodeBuilder bcb;
        Luau::compileOrThrow(bcb, R"(
repeat
    do continue end

    local c = true
until c
)");

        CHECK(!"Expected CompileError");
    }
    catch (Luau::CompileError& e)
    {
        CHECK_EQ(e.getLocation().begin.line + 1, 6);
        CHECK_EQ(
            std::string(e.what()), "Local c used in the repeat..until condition is undefined because continue statement on line 3 jumps over it");
    }
}

TEST_CASE("LoopContinueIgnoresImplicitConstantAfterInline")
{
    // Inlining might also replace some locals with constants instead of allocating them
    CHECK_EQ("\n" + compileFunction(R"(
local function inline(f)
    repeat
        continue
    until f
end

local function test(...)
    inline(true)
end

test()
)",
                        1, 2),
        R"(
RETURN R0 0
RETURN R0 0
)");
}

TEST_CASE("LoopContinueCorrectlyHandlesImplicitConstantAfterUnroll")
{
    ScopedFastInt sfi(FInt::LuauCompileLoopUnrollThreshold, 200);

    // access to implicit constant that depends on the unrolled loop constant is still invalid even though we can constant-propagate it
    try
    {
        compileFunction(R"(
for i = 1, 2 do
    s()
    repeat
        if i == 2 then
            continue
        end
        local x = i == 1 or a
    until f(x)
end
)",
            0, 2);

        CHECK(!"Expected CompileError");
    }
    catch (Luau::CompileError& e)
    {
        CHECK_EQ(e.getLocation().begin.line + 1, 9);
        CHECK_EQ(
            std::string(e.what()), "Local x used in the repeat..until condition is undefined because continue statement on line 6 jumps over it");
    }
}

TEST_CASE("LoopContinueUntilCapture")
{
    // validate continue upvalue closing behavior: continue must close locals defined in the nested scopes
    // but can't close locals defined in the loop scope - these are visible to the condition and will be closed
    // when evaluating the condition instead.
    CHECK_EQ("\n" + compileFunction(R"(
local a a = 0
repeat
    local b b = 0
    if a then
        local c
        print(function() c = 0 end)
        if a then
            continue -- must close c but not a/b
        end
        -- must close c
    end
    -- must close b but not a
until function() a = 0 b = 0 end
-- must close b on loop exit
-- must close a
)",
                        2),
        R"(
LOADNIL R0
LOADN R0 0
L0: LOADNIL R1
LOADN R1 0
JUMPIFNOT R0 L2
LOADNIL R2
GETIMPORT R3 1 [print]
NEWCLOSURE R4 P0
CAPTURE REF R2
CALL R3 1 0
JUMPIFNOT R0 L1
CLOSEUPVALS R2
JUMP L2
L1: CLOSEUPVALS R2
L2: NEWCLOSURE R2 P1
CAPTURE REF R0
CAPTURE REF R1
JUMPIF R2 L3
CLOSEUPVALS R1
JUMPBACK L0
L3: CLOSEUPVALS R1
CLOSEUPVALS R0
RETURN R0 0
)");

    // a simpler version of the above test doesn't need to close anything when evaluating continue
    CHECK_EQ("\n" + compileFunction(R"(
local a a = 0
repeat
    local b b = 0
    if a then
        continue -- must not close a/b
    end
    -- must close b but not a
until function() a = 0 b = 0 end
-- must close b on loop exit
-- must close a
)",
                        1),
        R"(
LOADNIL R0
LOADN R0 0
L0: LOADNIL R1
LOADN R1 0
JUMPIF R0 L1
L1: NEWCLOSURE R2 P0
CAPTURE REF R0
CAPTURE REF R1
JUMPIF R2 L2
CLOSEUPVALS R1
JUMPBACK L0
L2: CLOSEUPVALS R1
CLOSEUPVALS R0
RETURN R0 0
)");
}

TEST_CASE("AndOrOptimizations")
{
<<<<<<< HEAD
    ScopedFastFlag sff("LuauCompileRevK", true);
=======
    ScopedFastFlag sff(FFlag::LuauCompileRevK, true);
>>>>>>> 557e77a6

    // the OR/ORK optimization triggers for cutoff since lhs is simple
    CHECK_EQ("\n" + compileFunction(R"(
local function advancedRidgedFilter(value, cutoff)
    local cutoff = cutoff or .5
    value = value - cutoff
    return 1 - (value < 0 and -value or value) * 1 / (1 - cutoff)
end
)",
                        0),
        R"(
ORK R2 R1 K0 [0.5]
SUB R0 R0 R2
LOADN R7 0
JUMPIFNOTLT R0 R7 L0
MINUS R6 R0
JUMPIF R6 L1
L0: MOVE R6 R0
L1: MULK R5 R6 K1 [1]
SUBRK R6 K1 [1] R2
DIV R4 R5 R6
SUBRK R3 K1 [1] R4
RETURN R3 1
)");

    // sometimes we need to compute a boolean; this uses LOADB with an offset
    CHECK_EQ("\n" + compileFunction(R"(
function thinSurface(surfaceGradient, surfaceThickness)
    return surfaceGradient > .5 - surfaceThickness*.4 and surfaceGradient < .5 + surfaceThickness*.4
end
)",
                        0),
        R"(
LOADB R2 0
MULK R4 R1 K1 [0.40000000000000002]
SUBRK R3 K0 [0.5] R4
JUMPIFNOTLT R3 R0 L1
LOADK R4 K0 [0.5]
MULK R5 R1 K1 [0.40000000000000002]
ADD R3 R4 R5
JUMPIFLT R0 R3 L0
LOADB R2 0 +1
L0: LOADB R2 1
L1: RETURN R2 1
)");

    // sometimes we need to compute a boolean; this uses LOADB with an offset for the last op, note that first op is compiled better
    CHECK_EQ("\n" + compileFunction(R"(
function thickSurface(surfaceGradient, surfaceThickness)
    return surfaceGradient < .5 - surfaceThickness*.4 or surfaceGradient > .5 + surfaceThickness*.4
end
)",
                        0),
        R"(
LOADB R2 1
MULK R4 R1 K1 [0.40000000000000002]
SUBRK R3 K0 [0.5] R4
JUMPIFLT R0 R3 L1
LOADK R4 K0 [0.5]
MULK R5 R1 K1 [0.40000000000000002]
ADD R3 R4 R5
JUMPIFLT R3 R0 L0
LOADB R2 0 +1
L0: LOADB R2 1
L1: RETURN R2 1
)");

    // trivial ternary if with constants
    CHECK_EQ("\n" + compileFunction(R"(
function testSurface(surface)
    return surface and 1 or 0
end
)",
                        0),
        R"(
JUMPIFNOT R0 L0
LOADN R1 1
RETURN R1 1
L0: LOADN R1 0
RETURN R1 1
)");

    // canonical saturate
    CHECK_EQ("\n" + compileFunction(R"(
function saturate(x)
    return x < 0 and 0 or x > 1 and 1 or x
end
)",
                        0),
        R"(
LOADN R2 0
JUMPIFNOTLT R0 R2 L0
LOADN R1 0
RETURN R1 1
L0: LOADN R2 1
JUMPIFNOTLT R2 R0 L1
LOADN R1 1
RETURN R1 1
L1: MOVE R1 R0
RETURN R1 1
)");
}

TEST_CASE("JumpFold")
{
    // jump-to-return folding to return
    CHECK_EQ("\n" + compileFunction0("return a and 1 or 0"), R"(
GETIMPORT R1 1 [a]
JUMPIFNOT R1 L0
LOADN R0 1
RETURN R0 1
L0: LOADN R0 0
RETURN R0 1
)");

    // conditional jump in the inner if() folding to jump out of the expression (JUMPIFNOT+5 skips over all jumps, JUMP+1 skips over JUMP+0)
    CHECK_EQ("\n" + compileFunction0("if a then if b then b() else end else end d()"), R"(
GETIMPORT R0 1 [a]
JUMPIFNOT R0 L0
GETIMPORT R0 3 [b]
JUMPIFNOT R0 L0
GETIMPORT R0 3 [b]
CALL R0 0 0
JUMP L0
JUMP L0
L0: GETIMPORT R0 5 [d]
CALL R0 0 0
RETURN R0 0
)");

    // same as example before but the unconditional jumps are folded with RETURN
    CHECK_EQ("\n" + compileFunction0("if a then if b then b() else end else end"), R"(
GETIMPORT R0 1 [a]
JUMPIFNOT R0 L0
GETIMPORT R0 3 [b]
JUMPIFNOT R0 L0
GETIMPORT R0 3 [b]
CALL R0 0 0
RETURN R0 0
RETURN R0 0
L0: RETURN R0 0
)");

    // in this example, we do *not* have a JUMP after RETURN in the if branch
    // this is important since, even though this jump is never reached, jump folding needs to be able to analyze it
    CHECK_EQ("\n" + compileFunction(R"(
local function getPerlin(x, y, z, seed, scale, raw)
local seed = seed or 0
local scale = scale or 1
if not raw then
return math.noise(x / scale + (seed * 17) + masterSeed, y / scale - masterSeed, z / scale - seed*seed)*.5 + .5 --accounts for bleeding from interpolated line
else
return math.noise(x / scale + (seed * 17) + masterSeed, y / scale - masterSeed, z / scale - seed*seed)
end
end
)",
                        0),
        R"(
ORK R6 R3 K0 [0]
ORK R7 R4 K1 [1]
JUMPIF R5 L0
GETIMPORT R10 5 [math.noise]
DIV R13 R0 R7
MULK R14 R6 K6 [17]
ADD R12 R13 R14
GETIMPORT R13 8 [masterSeed]
ADD R11 R12 R13
DIV R13 R1 R7
GETIMPORT R14 8 [masterSeed]
SUB R12 R13 R14
DIV R14 R2 R7
MUL R15 R6 R6
SUB R13 R14 R15
CALL R10 3 1
MULK R9 R10 K2 [0.5]
ADDK R8 R9 K2 [0.5]
RETURN R8 1
L0: GETIMPORT R8 5 [math.noise]
DIV R11 R0 R7
MULK R12 R6 K6 [17]
ADD R10 R11 R12
GETIMPORT R11 8 [masterSeed]
ADD R9 R10 R11
DIV R11 R1 R7
GETIMPORT R12 8 [masterSeed]
SUB R10 R11 R12
DIV R12 R2 R7
MUL R13 R6 R6
SUB R11 R12 R13
CALL R8 3 -1
RETURN R8 -1
)");
}

TEST_CASE("RecursionParse")
{
    // The test forcibly pushes the stack limit during compilation; in NoOpt, the stack consumption is much larger so we need to reduce the limit to
    // not overflow the C stack. When ASAN is enabled, stack consumption increases even more.
#if defined(LUAU_ENABLE_ASAN)
    ScopedFastInt flag(FInt::LuauRecursionLimit, 200);
#elif defined(_NOOPT) || defined(_DEBUG)
    ScopedFastInt flag(FInt::LuauRecursionLimit, 300);
#endif

    Luau::BytecodeBuilder bcb;

    try
    {
        Luau::compileOrThrow(bcb, "a=" + rep("{", 1500) + rep("}", 1500));
        CHECK(!"Expected exception");
    }
    catch (std::exception& e)
    {
        CHECK_EQ(std::string(e.what()), "Exceeded allowed recursion depth; simplify your expression to make the code compile");
    }

    try
    {
        Luau::compileOrThrow(bcb, "function a" + rep(".a", 1500) + "() end");
        CHECK(!"Expected exception");
    }
    catch (std::exception& e)
    {
        CHECK_EQ(std::string(e.what()), "Exceeded allowed recursion depth; simplify your function name to make the code compile");
    }

    try
    {
        Luau::compileOrThrow(bcb, "a=1" + rep("+1", 1500));
        CHECK(!"Expected exception");
    }
    catch (std::exception& e)
    {
        CHECK_EQ(std::string(e.what()), "Exceeded allowed recursion depth; simplify your expression to make the code compile");
    }

    try
    {
        Luau::compileOrThrow(bcb, "a=" + rep("(", 1500) + "1" + rep(")", 1500));
        CHECK(!"Expected exception");
    }
    catch (std::exception& e)
    {
        CHECK_EQ(std::string(e.what()), "Exceeded allowed recursion depth; simplify your expression to make the code compile");
    }

    try
    {
        Luau::compileOrThrow(bcb, rep("do ", 1500) + "print()" + rep(" end", 1500));
        CHECK(!"Expected exception");
    }
    catch (std::exception& e)
    {
        CHECK_EQ(std::string(e.what()), "Exceeded allowed recursion depth; simplify your block to make the code compile");
    }

    try
    {
        Luau::compileOrThrow(bcb, rep("a(", 1500) + "42" + rep(")", 1500));
        CHECK(!"Expected exception");
    }
    catch (std::exception& e)
    {
        CHECK_EQ(std::string(e.what()), "Exceeded allowed recursion depth; simplify your expression to make the code compile");
    }

    try
    {
        Luau::compileOrThrow(bcb, "return " + rep("{", 1500) + "42" + rep("}", 1500));
        CHECK(!"Expected exception");
    }
    catch (std::exception& e)
    {
        CHECK_EQ(std::string(e.what()), "Exceeded allowed recursion depth; simplify your expression to make the code compile");
    }

    try
    {
        Luau::compileOrThrow(bcb, rep("while true do ", 1500) + "print()" + rep(" end", 1500));
        CHECK(!"Expected exception");
    }
    catch (std::exception& e)
    {
        CHECK_EQ(std::string(e.what()), "Exceeded allowed recursion depth; simplify your expression to make the code compile");
    }

    try
    {
        Luau::compileOrThrow(bcb, rep("for i=1,1 do ", 1500) + "print()" + rep(" end", 1500));
        CHECK(!"Expected exception");
    }
    catch (std::exception& e)
    {
        CHECK_EQ(std::string(e.what()), "Exceeded allowed recursion depth; simplify your expression to make the code compile");
    }

    try
    {
        Luau::compileOrThrow(bcb, rep("function a() ", 1500) + "print()" + rep(" end", 1500));
        CHECK(!"Expected exception");
    }
    catch (std::exception& e)
    {
        CHECK_EQ(std::string(e.what()), "Exceeded allowed recursion depth; simplify your block to make the code compile");
    }

    try
    {
        Luau::compileOrThrow(bcb, "return " + rep("function() return ", 1500) + "42" + rep(" end", 1500));
        CHECK(!"Expected exception");
    }
    catch (std::exception& e)
    {
        CHECK_EQ(std::string(e.what()), "Exceeded allowed recursion depth; simplify your block to make the code compile");
    }

    try
    {
        Luau::compileOrThrow(bcb, "local f: " + rep("(", 1500) + "nil" + rep(")", 1500));
        CHECK(!"Expected exception");
    }
    catch (std::exception& e)
    {
        CHECK_EQ(std::string(e.what()), "Exceeded allowed recursion depth; simplify your type annotation to make the code compile");
    }

    try
    {
        Luau::compileOrThrow(bcb, "local f: () " + rep("-> ()", 1500));
        CHECK(!"Expected exception");
    }
    catch (std::exception& e)
    {
        CHECK_EQ(std::string(e.what()), "Exceeded allowed recursion depth; simplify your type annotation to make the code compile");
    }

    try
    {
        Luau::compileOrThrow(bcb, "local f: " + rep("{x:", 1500) + "nil" + rep("}", 1500));
        CHECK(!"Expected exception");
    }
    catch (std::exception& e)
    {
        CHECK_EQ(std::string(e.what()), "Exceeded allowed recursion depth; simplify your type annotation to make the code compile");
    }

    try
    {
        Luau::compileOrThrow(bcb, "local f: " + rep("(nil & ", 1500) + "nil" + rep(")", 1500));
        CHECK(!"Expected exception");
    }
    catch (std::exception& e)
    {
        CHECK_EQ(std::string(e.what()), "Exceeded allowed recursion depth; simplify your type annotation to make the code compile");
    }
}

TEST_CASE("ArrayIndexLiteral")
{
    CHECK_EQ("\n" + compileFunction0("local arr = {} return arr[0], arr[1], arr[256], arr[257]"), R"(
NEWTABLE R0 0 0
LOADN R2 0
GETTABLE R1 R0 R2
GETTABLEN R2 R0 1
GETTABLEN R3 R0 256
LOADN R5 257
GETTABLE R4 R0 R5
RETURN R1 4
)");

    CHECK_EQ("\n" + compileFunction0("local arr = {} local b = ... arr[0] = b arr[1] = b arr[256] = b arr[257] = b"), R"(
NEWTABLE R0 0 1
GETVARARGS R1 1
LOADN R2 0
SETTABLE R1 R0 R2
SETTABLEN R1 R0 1
SETTABLEN R1 R0 256
LOADN R2 257
SETTABLE R1 R0 R2
RETURN R0 0
)");
}

TEST_CASE("NestedFunctionCalls")
{
    CHECK_EQ("\n" + compileFunction0("function clamp(t,a,b) return math.min(math.max(t,a),b) end"), R"(
FASTCALL2 18 R0 R1 L0
MOVE R5 R0
MOVE R6 R1
GETIMPORT R4 2 [math.max]
CALL R4 2 1
L0: FASTCALL2 19 R4 R2 L1
MOVE R5 R2
GETIMPORT R3 4 [math.min]
CALL R3 2 -1
L1: RETURN R3 -1
)");
}

TEST_CASE("UpvaluesLoopsBytecode")
{
    CHECK_EQ("\n" + compileFunction(R"(
function test()
    for i=1,10 do
        i = i
        foo(function() return i end)
        if bar then
            break
        end
    end
    return 0
end
)",
                        1),
        R"(
LOADN R2 1
LOADN R0 10
LOADN R1 1
FORNPREP R0 L2
L0: MOVE R3 R2
GETIMPORT R4 1 [foo]
NEWCLOSURE R5 P0
CAPTURE REF R3
CALL R4 1 0
GETIMPORT R4 3 [bar]
JUMPIFNOT R4 L1
CLOSEUPVALS R3
JUMP L2
L1: CLOSEUPVALS R3
FORNLOOP R0 L0
L2: LOADN R0 0
RETURN R0 1
)");

    CHECK_EQ("\n" + compileFunction(R"(
function test()
    for i in ipairs(data) do
        i = i
        foo(function() return i end)
        if bar then
            break
        end
    end
    return 0
end
)",
                        1),
        R"(
GETIMPORT R0 1 [ipairs]
GETIMPORT R1 3 [data]
CALL R0 1 3
FORGPREP_INEXT R0 L2
L0: GETIMPORT R5 5 [foo]
NEWCLOSURE R6 P0
CAPTURE REF R3
CALL R5 1 0
GETIMPORT R5 7 [bar]
JUMPIFNOT R5 L1
CLOSEUPVALS R3
JUMP L3
L1: CLOSEUPVALS R3
L2: FORGLOOP R0 L0 1 [inext]
L3: LOADN R0 0
RETURN R0 1
)");

    CHECK_EQ("\n" + compileFunction(R"(
function test()
    local i = 0
    while i < 5 do
        local j
        j = i
        foo(function() return j end)
        i = i + 1
        if bar then
            break
        end
    end
    return 0
end
)",
                        1),
        R"(
LOADN R0 0
L0: LOADN R1 5
JUMPIFNOTLT R0 R1 L2
LOADNIL R1
MOVE R1 R0
GETIMPORT R2 1 [foo]
NEWCLOSURE R3 P0
CAPTURE REF R1
CALL R2 1 0
ADDK R0 R0 K2 [1]
GETIMPORT R2 4 [bar]
JUMPIFNOT R2 L1
CLOSEUPVALS R1
JUMP L2
L1: CLOSEUPVALS R1
JUMPBACK L0
L2: LOADN R1 0
RETURN R1 1
)");

    CHECK_EQ("\n" + compileFunction(R"(
function test()
    local i = 0
    repeat
        local j
        j = i
        foo(function() return j end)
        i = i + 1
        if bar then
            break
        end
    until i < 5
    return 0
end
)",
                        1),
        R"(
LOADN R0 0
L0: LOADNIL R1
MOVE R1 R0
GETIMPORT R2 1 [foo]
NEWCLOSURE R3 P0
CAPTURE REF R1
CALL R2 1 0
ADDK R0 R0 K2 [1]
GETIMPORT R2 4 [bar]
JUMPIFNOT R2 L1
CLOSEUPVALS R1
JUMP L3
L1: LOADN R2 5
JUMPIFLT R0 R2 L2
CLOSEUPVALS R1
JUMPBACK L0
L2: CLOSEUPVALS R1
L3: LOADN R1 0
RETURN R1 1
)");
}

TEST_CASE("TypeAliasing")
{
    Luau::BytecodeBuilder bcb;
    Luau::CompileOptions options;
    Luau::ParseOptions parseOptions;
    CHECK_NOTHROW(Luau::compileOrThrow(bcb, "type A = number local a: A = 1", options, parseOptions));
}

TEST_CASE("DebugLineInfo")
{
    Luau::BytecodeBuilder bcb;
    bcb.setDumpFlags(Luau::BytecodeBuilder::Dump_Code | Luau::BytecodeBuilder::Dump_Lines);
    Luau::compileOrThrow(bcb, R"(
local kSelectedBiomes = {
    ['Mountains'] = true,
    ['Canyons'] = true,
    ['Dunes'] = true,
    ['Arctic'] = true,
    ['Lavaflow'] = true,
    ['Hills'] = true,
    ['Plains'] = true,
    ['Marsh'] = true,
    ['Water'] = true,
}
local result = ""
for k in pairs(kSelectedBiomes) do
    result = result .. k
end
return result
)");

    CHECK_EQ("\n" + bcb.dumpFunction(0), R"(
2: NEWTABLE R0 16 0
3: LOADB R1 1
3: SETTABLEKS R1 R0 K0 ['Mountains']
4: LOADB R1 1
4: SETTABLEKS R1 R0 K1 ['Canyons']
5: LOADB R1 1
5: SETTABLEKS R1 R0 K2 ['Dunes']
6: LOADB R1 1
6: SETTABLEKS R1 R0 K3 ['Arctic']
7: LOADB R1 1
7: SETTABLEKS R1 R0 K4 ['Lavaflow']
8: LOADB R1 1
8: SETTABLEKS R1 R0 K5 ['Hills']
9: LOADB R1 1
9: SETTABLEKS R1 R0 K6 ['Plains']
10: LOADB R1 1
10: SETTABLEKS R1 R0 K7 ['Marsh']
11: LOADB R1 1
11: SETTABLEKS R1 R0 K8 ['Water']
13: LOADK R1 K9 ['']
14: GETIMPORT R2 11 [pairs]
14: MOVE R3 R0
14: CALL R2 1 3
14: FORGPREP_NEXT R2 L1
15: L0: MOVE R7 R1
15: MOVE R8 R5
15: CONCAT R1 R7 R8
14: L1: FORGLOOP R2 L0 1
17: RETURN R1 1
)");
}

TEST_CASE("DebugLineInfoFor")
{
    Luau::BytecodeBuilder bcb;
    bcb.setDumpFlags(Luau::BytecodeBuilder::Dump_Code | Luau::BytecodeBuilder::Dump_Lines);
    Luau::compileOrThrow(bcb, R"(
for
i
in
1
,
2
,
3
do
print(i)
end
)");

    CHECK_EQ("\n" + bcb.dumpFunction(0), R"(
5: LOADN R0 1
7: LOADN R1 2
9: LOADN R2 3
9: FORGPREP R0 L1
11: L0: GETIMPORT R5 1 [print]
11: MOVE R6 R3
11: CALL R5 1 0
2: L1: FORGLOOP R0 L0 1
13: RETURN R0 0
)");
}

TEST_CASE("DebugLineInfoWhile")
{
    Luau::BytecodeBuilder bcb;
    bcb.setDumpFlags(Luau::BytecodeBuilder::Dump_Code | Luau::BytecodeBuilder::Dump_Lines);
    Luau::compileOrThrow(bcb, R"(
local count = 0
while true do
    count += 1
    if count > 1 then
        print("done!")
        break
    end
end
)");

    CHECK_EQ("\n" + bcb.dumpFunction(0), R"(
2: LOADN R0 0
4: L0: ADDK R0 R0 K0 [1]
5: LOADN R1 1
5: JUMPIFNOTLT R1 R0 L1
6: GETIMPORT R1 2 [print]
6: LOADK R2 K3 ['done!']
6: CALL R1 1 0
10: RETURN R0 0
3: L1: JUMPBACK L0
10: RETURN R0 0
)");
}

TEST_CASE("DebugLineInfoRepeatUntil")
{
    CHECK_EQ("\n" + compileFunction0Coverage(R"(
local f = 0
repeat
    f += 1
    if f == 1 then
        print(f)
    else
        f = 0
    end
until f == 0
)",
                        0),
        R"(
2: LOADN R0 0
4: L0: ADDK R0 R0 K0 [1]
5: JUMPXEQKN R0 K0 L1 NOT [1]
6: GETIMPORT R1 2 [print]
6: MOVE R2 R0
6: CALL R1 1 0
6: JUMP L2
8: L1: LOADN R0 0
10: L2: JUMPXEQKN R0 K3 L3 [0]
10: JUMPBACK L0
11: L3: RETURN R0 0
)");
}

TEST_CASE("DebugLineInfoSubTable")
{
    Luau::BytecodeBuilder bcb;
    bcb.setDumpFlags(Luau::BytecodeBuilder::Dump_Code | Luau::BytecodeBuilder::Dump_Lines);
    Luau::compileOrThrow(bcb, R"(
local Value1, Value2, Value3 = ...
local Table = {}

Table.SubTable["Key"] = {
    Key1 = Value1,
    Key2 = Value2,
    Key3 = Value3,
    Key4 = true,
}
)");

    CHECK_EQ("\n" + bcb.dumpFunction(0), R"(
2: GETVARARGS R0 3
3: NEWTABLE R3 0 0
5: GETTABLEKS R4 R3 K0 ['SubTable']
5: DUPTABLE R5 5
6: SETTABLEKS R0 R5 K1 ['Key1']
7: SETTABLEKS R1 R5 K2 ['Key2']
8: SETTABLEKS R2 R5 K3 ['Key3']
9: LOADB R6 1
9: SETTABLEKS R6 R5 K4 ['Key4']
5: SETTABLEKS R5 R4 K6 ['Key']
11: RETURN R0 0
)");
}

TEST_CASE("DebugLineInfoCall")
{
    Luau::BytecodeBuilder bcb;
    bcb.setDumpFlags(Luau::BytecodeBuilder::Dump_Code | Luau::BytecodeBuilder::Dump_Lines);
    Luau::compileOrThrow(bcb, R"(
local Foo = ...

Foo:Bar(
    1,
    2,
    3)
)");

    CHECK_EQ("\n" + bcb.dumpFunction(0), R"(
2: GETVARARGS R0 1
5: LOADN R3 1
6: LOADN R4 2
7: LOADN R5 3
4: NAMECALL R1 R0 K0 ['Bar']
4: CALL R1 4 0
8: RETURN R0 0
)");
}

TEST_CASE("DebugLineInfoCallChain")
{
    Luau::BytecodeBuilder bcb;
    bcb.setDumpFlags(Luau::BytecodeBuilder::Dump_Code | Luau::BytecodeBuilder::Dump_Lines);
    Luau::compileOrThrow(bcb, R"(
local Foo = ...

Foo
:Bar(1)
:Baz(2)
.Qux(3)
)");

    CHECK_EQ("\n" + bcb.dumpFunction(0), R"(
2: GETVARARGS R0 1
5: LOADN R4 1
5: NAMECALL R2 R0 K0 ['Bar']
5: CALL R2 2 1
6: LOADN R4 2
6: NAMECALL R2 R2 K1 ['Baz']
6: CALL R2 2 1
7: GETTABLEKS R1 R2 K2 ['Qux']
7: LOADN R2 3
7: CALL R1 1 0
8: RETURN R0 0
)");
}

TEST_CASE("DebugLineInfoFastCall")
{
    Luau::BytecodeBuilder bcb;
    bcb.setDumpFlags(Luau::BytecodeBuilder::Dump_Code | Luau::BytecodeBuilder::Dump_Lines);
    Luau::compileOrThrow(bcb, R"(
local Foo, Bar = ...

return
    math.max(
        Foo,
        Bar)
)");

    CHECK_EQ("\n" + bcb.dumpFunction(0), R"(
2: GETVARARGS R0 2
5: FASTCALL2 18 R0 R1 L0
5: MOVE R3 R0
5: MOVE R4 R1
5: GETIMPORT R2 2 [math.max]
5: CALL R2 2 -1
5: L0: RETURN R2 -1
)");
}

TEST_CASE("DebugLineInfoAssignment")
{
    Luau::BytecodeBuilder bcb;
    bcb.setDumpFlags(Luau::BytecodeBuilder::Dump_Code | Luau::BytecodeBuilder::Dump_Lines);
    Luau::compileOrThrow(bcb, R"(
   local a = { b = { c = { d = 3 } } }

a
["b"]
["c"]
["d"] = 4
)");

    CHECK_EQ("\n" + bcb.dumpFunction(0), R"(
2: DUPTABLE R0 1
2: DUPTABLE R1 3
2: DUPTABLE R2 5
2: LOADN R3 3
2: SETTABLEKS R3 R2 K4 ['d']
2: SETTABLEKS R2 R1 K2 ['c']
2: SETTABLEKS R1 R0 K0 ['b']
5: GETTABLEKS R2 R0 K0 ['b']
6: GETTABLEKS R1 R2 K2 ['c']
7: LOADN R2 4
7: SETTABLEKS R2 R1 K4 ['d']
8: RETURN R0 0
)");
}

TEST_CASE("DebugSource")
{
    const char* source = R"(
local kSelectedBiomes = {
    ['Mountains'] = true,
    ['Canyons'] = true,
    ['Dunes'] = true,
    ['Arctic'] = true,
    ['Lavaflow'] = true,
    ['Hills'] = true,
    ['Plains'] = true,
    ['Marsh'] = true,
    ['Water'] = true,
}
local result = ""
for k in pairs(kSelectedBiomes) do
    result = result .. k
end
return result
)";

    Luau::BytecodeBuilder bcb;
    bcb.setDumpFlags(Luau::BytecodeBuilder::Dump_Code | Luau::BytecodeBuilder::Dump_Source);
    bcb.setDumpSource(source);

    Luau::compileOrThrow(bcb, source);

    CHECK_EQ("\n" + bcb.dumpFunction(0), R"(
    2: local kSelectedBiomes = {
NEWTABLE R0 16 0
    3:     ['Mountains'] = true,
LOADB R1 1
SETTABLEKS R1 R0 K0 ['Mountains']
    4:     ['Canyons'] = true,
LOADB R1 1
SETTABLEKS R1 R0 K1 ['Canyons']
    5:     ['Dunes'] = true,
LOADB R1 1
SETTABLEKS R1 R0 K2 ['Dunes']
    6:     ['Arctic'] = true,
LOADB R1 1
SETTABLEKS R1 R0 K3 ['Arctic']
    7:     ['Lavaflow'] = true,
LOADB R1 1
SETTABLEKS R1 R0 K4 ['Lavaflow']
    8:     ['Hills'] = true,
LOADB R1 1
SETTABLEKS R1 R0 K5 ['Hills']
    9:     ['Plains'] = true,
LOADB R1 1
SETTABLEKS R1 R0 K6 ['Plains']
   10:     ['Marsh'] = true,
LOADB R1 1
SETTABLEKS R1 R0 K7 ['Marsh']
   11:     ['Water'] = true,
LOADB R1 1
SETTABLEKS R1 R0 K8 ['Water']
   13: local result = ""
LOADK R1 K9 ['']
   14: for k in pairs(kSelectedBiomes) do
GETIMPORT R2 11 [pairs]
MOVE R3 R0
CALL R2 1 3
FORGPREP_NEXT R2 L1
   15:     result = result .. k
L0: MOVE R7 R1
MOVE R8 R5
CONCAT R1 R7 R8
   14: for k in pairs(kSelectedBiomes) do
L1: FORGLOOP R2 L0 1
   17: return result
RETURN R1 1
)");
}

TEST_CASE("DebugLocals")
{
    const char* source = R"(
function foo(e, f)
    local a = 1
    for i=1,3 do
        print(i)
    end
    for k,v in pairs() do
        print(k, v)
    end
    do
        local b = 2
        print(b)
    end
    do
        local c = 2
        print(b)
    end
    local function inner()
        return inner, a
    end
    return a
end
)";

    Luau::BytecodeBuilder bcb;
    bcb.setDumpFlags(Luau::BytecodeBuilder::Dump_Code | Luau::BytecodeBuilder::Dump_Lines | Luau::BytecodeBuilder::Dump_Locals);
    bcb.setDumpSource(source);

    Luau::CompileOptions options;
    options.debugLevel = 2;

    Luau::compileOrThrow(bcb, source, options);

    CHECK_EQ("\n" + bcb.dumpFunction(1), R"(
local 0: reg 5, start pc 5 line 5, end pc 8 line 5
local 1: reg 6, start pc 14 line 8, end pc 18 line 8
local 2: reg 7, start pc 14 line 8, end pc 18 line 8
local 3: reg 3, start pc 22 line 12, end pc 25 line 12
local 4: reg 3, start pc 27 line 16, end pc 31 line 16
local 5: reg 0, start pc 0 line 3, end pc 35 line 21
local 6: reg 1, start pc 0 line 3, end pc 35 line 21
local 7: reg 2, start pc 1 line 4, end pc 35 line 21
local 8: reg 3, start pc 35 line 21, end pc 35 line 21
3: LOADN R2 1
4: LOADN R5 1
4: LOADN R3 3
4: LOADN R4 1
4: FORNPREP R3 L1
5: L0: GETIMPORT R6 1 [print]
5: MOVE R7 R5
5: CALL R6 1 0
4: FORNLOOP R3 L0
7: L1: GETIMPORT R3 3 [pairs]
7: CALL R3 0 3
7: FORGPREP_NEXT R3 L3
8: L2: GETIMPORT R8 1 [print]
8: MOVE R9 R6
8: MOVE R10 R7
8: CALL R8 2 0
7: L3: FORGLOOP R3 L2 2
11: LOADN R3 2
12: GETIMPORT R4 1 [print]
12: LOADN R5 2
12: CALL R4 1 0
15: LOADN R3 2
16: GETIMPORT R4 1 [print]
16: GETIMPORT R5 5 [b]
16: CALL R4 1 0
18: NEWCLOSURE R3 P0
18: CAPTURE VAL R3
18: CAPTURE VAL R2
21: RETURN R2 1
)");
}

TEST_CASE("DebugRemarks")
{
    Luau::BytecodeBuilder bcb;
    bcb.setDumpFlags(Luau::BytecodeBuilder::Dump_Code | Luau::BytecodeBuilder::Dump_Remarks);

    uint32_t fid = bcb.beginFunction(0);

    bcb.addDebugRemark("test remark #%d", 1);
    bcb.emitABC(LOP_LOADNIL, 0, 0, 0);
    bcb.addDebugRemark("test remark #%d", 2);
    bcb.addDebugRemark("test remark #%d", 3);
    bcb.emitABC(LOP_RETURN, 0, 1, 0);

    bcb.endFunction(1, 0);

    bcb.setMainFunction(fid);
    bcb.finalize();

    CHECK_EQ("\n" + bcb.dumpFunction(0), R"(
REMARK test remark #1
LOADNIL R0
REMARK test remark #2
REMARK test remark #3
RETURN R0 0
)");
}

TEST_CASE("SourceRemarks")
{
    const char* source = R"(
local a, b = ...

local function foo(x)
    return(math.abs(x))
end

return foo(a) + foo(assert(b))
)";

    Luau::BytecodeBuilder bcb;
    bcb.setDumpFlags(Luau::BytecodeBuilder::Dump_Source | Luau::BytecodeBuilder::Dump_Remarks);
    bcb.setDumpSource(source);

    Luau::CompileOptions options;
    options.optimizationLevel = 2;

    Luau::compileOrThrow(bcb, source, options);

    std::string remarks = bcb.dumpSourceRemarks();

    CHECK_EQ(remarks, R"(
local a, b = ...

local function foo(x)
    -- remark: builtin math.abs/1
    return(math.abs(x))
end

-- remark: builtin assert/1
-- remark: inlining succeeded (cost 2, profit 2.50x, depth 0)
return foo(a) + foo(assert(b))
)");
}

TEST_CASE("AssignmentConflict")
{
    // assignments are left to right
    CHECK_EQ("\n" + compileFunction0("local a, b a, b = 1, 2"), R"(
LOADNIL R0
LOADNIL R1
LOADN R0 1
LOADN R1 2
RETURN R0 0
)");

    // if assignment of a local invalidates a direct register reference in later assignments, the value is assigned to a temp register first
    CHECK_EQ("\n" + compileFunction0("local a a, a[1] = 1, 2"), R"(
LOADNIL R0
LOADN R1 1
LOADN R2 2
SETTABLEN R2 R0 1
MOVE R0 R1
RETURN R0 0
)");

    // note that this doesn't happen if the local assignment happens last naturally
    CHECK_EQ("\n" + compileFunction0("local a a[1], a = 1, 2"), R"(
LOADNIL R0
LOADN R2 1
LOADN R1 2
SETTABLEN R2 R0 1
MOVE R0 R1
RETURN R0 0
)");

    // this will happen if assigned register is used in any table expression, including as an object...
    CHECK_EQ("\n" + compileFunction0("local a a, a.foo = 1, 2"), R"(
LOADNIL R0
LOADN R1 1
LOADN R2 2
SETTABLEKS R2 R0 K0 ['foo']
MOVE R0 R1
RETURN R0 0
)");

    // ... or a table index ...
    CHECK_EQ("\n" + compileFunction0("local a a, foo[a] = 1, 2"), R"(
LOADNIL R0
GETIMPORT R1 1 [foo]
LOADN R2 1
LOADN R3 2
SETTABLE R3 R1 R0
MOVE R0 R2
RETURN R0 0
)");

    // ... or both ...
    CHECK_EQ("\n" + compileFunction0("local a a, a[a] = 1, 2"), R"(
LOADNIL R0
LOADN R1 1
LOADN R2 2
SETTABLE R2 R0 R0
MOVE R0 R1
RETURN R0 0
)");

    // ... or both with two different locals ...
    CHECK_EQ("\n" + compileFunction0("local a, b a, b, a[b] = 1, 2, 3"), R"(
LOADNIL R0
LOADNIL R1
LOADN R2 1
LOADN R3 2
LOADN R4 3
SETTABLE R4 R0 R1
MOVE R0 R2
MOVE R1 R3
RETURN R0 0
)");

    // however note that if it participates in an expression on the left hand side, there's no point reassigning it since we'd compute the expr value
    // into a temp register
    CHECK_EQ("\n" + compileFunction0("local a a, foo[a + 1] = 1, 2"), R"(
LOADNIL R0
GETIMPORT R1 1 [foo]
ADDK R2 R0 K2 [1]
LOADN R0 1
LOADN R3 2
SETTABLE R3 R1 R2
RETURN R0 0
)");
}

TEST_CASE("FastcallBytecode")
{
    // direct global call
    CHECK_EQ("\n" + compileFunction0("return math.abs(-5)"), R"(
LOADN R1 -5
FASTCALL1 2 R1 L0
GETIMPORT R0 2 [math.abs]
CALL R0 1 -1
L0: RETURN R0 -1
)");

    // call through a local variable
    CHECK_EQ("\n" + compileFunction0("local abs = math.abs return abs(-5)"), R"(
GETIMPORT R0 2 [math.abs]
LOADN R2 -5
FASTCALL1 2 R2 L0
MOVE R1 R0
CALL R1 1 -1
L0: RETURN R1 -1
)");

    // call through an upvalue
    CHECK_EQ("\n" + compileFunction0("local abs = math.abs function foo() return abs(-5) end return foo()"), R"(
LOADN R1 -5
FASTCALL1 2 R1 L0
GETUPVAL R0 0
CALL R0 1 -1
L0: RETURN R0 -1
)");

    // mutating the global in the script breaks the optimization
    CHECK_EQ("\n" + compileFunction0("math = {} return math.abs(-5)"), R"(
NEWTABLE R0 0 0
SETGLOBAL R0 K0 ['math']
GETGLOBAL R1 K0 ['math']
GETTABLEKS R0 R1 K1 ['abs']
LOADN R1 -5
CALL R0 1 -1
RETURN R0 -1
)");

    // mutating the local in the script breaks the optimization
    CHECK_EQ("\n" + compileFunction0("local abs = math.abs abs = nil return abs(-5)"), R"(
GETIMPORT R0 2 [math.abs]
LOADNIL R0
MOVE R1 R0
LOADN R2 -5
CALL R1 1 -1
RETURN R1 -1
)");

    // mutating the global in the script breaks the optimization, even if you do this after computing the local (for simplicity)
    CHECK_EQ("\n" + compileFunction0("local abs = math.abs math = {} return abs(-5)"), R"(
GETGLOBAL R1 K0 ['math']
GETTABLEKS R0 R1 K1 ['abs']
NEWTABLE R1 0 0
SETGLOBAL R1 K0 ['math']
MOVE R1 R0
LOADN R2 -5
CALL R1 1 -1
RETURN R1 -1
)");
}

TEST_CASE("FastcallSelect")
{
    // select(_, ...) compiles to a builtin call
    CHECK_EQ("\n" + compileFunction0("return (select('#', ...))"), R"(
LOADK R1 K0 ['#']
FASTCALL1 57 R1 L0
GETIMPORT R0 2 [select]
GETVARARGS R2 -1
CALL R0 -1 1
L0: RETURN R0 1
)");

    // more complex example: select inside a for loop bound + select from a iterator
    CHECK_EQ("\n" + compileFunction0(R"(
local sum = 0
for i=1, select('#', ...) do
    sum += select(i, ...)
end
return sum
)"),
        R"(
LOADN R0 0
LOADN R3 1
LOADK R5 K0 ['#']
FASTCALL1 57 R5 L0
GETIMPORT R4 2 [select]
GETVARARGS R6 -1
CALL R4 -1 1
L0: MOVE R1 R4
LOADN R2 1
FORNPREP R1 L3
L1: FASTCALL1 57 R3 L2
GETIMPORT R4 2 [select]
MOVE R5 R3
GETVARARGS R6 -1
CALL R4 -1 1
L2: ADD R0 R0 R4
FORNLOOP R1 L1
L3: RETURN R0 1
)");

    // currently we assume a single value return to avoid dealing with stack resizing
    CHECK_EQ("\n" + compileFunction0("return select('#', ...)"), R"(
GETIMPORT R0 1 [select]
LOADK R1 K2 ['#']
GETVARARGS R2 -1
CALL R0 -1 -1
RETURN R0 -1
)");

    // note that select with a non-variadic second argument doesn't get optimized
    CHECK_EQ("\n" + compileFunction0("return select('#')"), R"(
GETIMPORT R0 1 [select]
LOADK R1 K2 ['#']
CALL R0 1 -1
RETURN R0 -1
)");

    // note that select with a non-variadic second argument doesn't get optimized
    CHECK_EQ("\n" + compileFunction0("return select('#', foo())"), R"(
GETIMPORT R0 1 [select]
LOADK R1 K2 ['#']
GETIMPORT R2 4 [foo]
CALL R2 0 -1
CALL R0 -1 -1
RETURN R0 -1
)");
}

TEST_CASE("LotsOfParameters")
{
    const char* source = R"(
select("#",1,1,1,1,1,1,1,1,1,1,1,1,1,1,1,1,1,1,1,1,1,1,1,1,1,1,1,1,1,1,1,1,1,1,1,1,1,1,1,1,1,1,1,1,1,1,1,1,1,1,1,1,1,1,1,1,1,1,1,1,1,1,1,1,1,1,1,1,1,1,1,1,1,1,1,1,1,1,1,1,1,1,1,1,1,1,1,1,1,1,1,1,1,1,1,1,1,1,1,1,1,1,1,1,1,1,1,1,1,1,1,1,1,1,1,1,1,1,1,1,1,1,1,1,1,1,1,1,1,1,1,1,1,1,1,1,1,1,1,1,1,1,1,1,1,1,1,1,1,1,1,1,1,1,1,1,1,1,1,1,1,1,1,1,1,1,1,1,1,1,1,1,1,1,1,1,1,1,1,1,1,1,1,1,1,1,1,1,1,1,1,1,1,1,1,1,1,1,1,1,1,1,1,1,1,1,1,1,1,1,1,1,1,1,1,1,1,1,1,1,1,1,1,1,1,1,1,1,1,1,1,1,1,1,1,1,1,1,1,1,1,1,1,1,1,1,1,1,1,1,1,1,1,1,1,1,1,1,1,1,1,1,1)
)";

    try
    {
        Luau::BytecodeBuilder bcb;
        Luau::compileOrThrow(bcb, source);
        CHECK(!"Expected exception");
    }
    catch (std::exception& e)
    {
        CHECK_EQ(std::string(e.what()), "Out of registers when trying to allocate 265 registers: exceeded limit 255");
    }
}

TEST_CASE("LotsOfIndexers")
{
    const char* source = R"(
function u(t)for t in s(t.l.l.l.l.l.l.l.l.l.l.l.l.l.l.n.l.l.l.l.l.l.l.l.l.l.l.l.n.l.l.l.l.l.l.n.l.l.l.l.l.l.l.l.l.l.l.l.l.l.l.l.l.l.l.l.n.l.l.l.g.l.l.l.l.l.l.l.l.l.l.l.l.l.n.l.l.l.l.l.t.l.l.l.l.l.l.l.l.l.l.l.l.l.l.l.l.l.l.l.l.l.l.l.l.r.l.l.l.l.l.l.n.l.l.l.l.l.l.l.l.l.l.l.l.n.l.l.l.l.l.l.n.l.l.l.l.l.l.l.l.l.l.l.l.l.l.l.l.l.l.l.l.l.l.l.g.l.l.l.l.l.l.l.l.l.l.l.l.l.l.l.l.n.l.l.l.l.l.l.l.l.n.l.l.l.l.l.l.l.l.l.l.l.l.n.l.l.l.l.l.l.l.l.l.l.l.l.l.l.l.l.r.n.l.l.l.l.l.l.l.l.l.l.l.l.l.l.l.l.n.l.l.l.n.l.l.l.l.l.l.l.n.l.l.l.l.l.l.l.l.l.l..l,l)do end
end
)";

    try
    {
        Luau::BytecodeBuilder bcb;
        Luau::compileOrThrow(bcb, source);
        CHECK(!"Expected exception");
    }
    catch (std::exception& e)
    {
        CHECK_EQ(std::string(e.what()), "Out of registers when trying to allocate 1 registers: exceeded limit 255");
    }
}

TEST_CASE("AsConstant")
{
    const char* source = R"(
--!strict
return (1 + 2) :: number
)";

    Luau::CompileOptions options;
    Luau::ParseOptions parseOptions;

    Luau::BytecodeBuilder bcb;
    bcb.setDumpFlags(Luau::BytecodeBuilder::Dump_Code);
    Luau::compileOrThrow(bcb, source, options, parseOptions);

    CHECK_EQ("\n" + bcb.dumpFunction(0), R"(
LOADN R0 3
RETURN R0 1
)");
}

TEST_CASE("PreserveNegZero")
{
    CHECK_EQ("\n" + compileFunction0("return 0"), R"(
LOADN R0 0
RETURN R0 1
)");

    CHECK_EQ("\n" + compileFunction0("return -0"), R"(
LOADK R0 K0 [-0]
RETURN R0 1
)");
}

TEST_CASE("CaptureImmutable")
{
    // capture argument: note capture by value
    CHECK_EQ("\n" + compileFunction("function foo(a, b) return function() return a end end", 1), R"(
NEWCLOSURE R2 P0
CAPTURE VAL R0
RETURN R2 1
)");

    // capture mutable argument: note capture by reference + close
    CHECK_EQ("\n" + compileFunction("function foo(a, b) a = 1 return function() return a end end", 1), R"(
LOADN R0 1
NEWCLOSURE R2 P0
CAPTURE REF R0
CLOSEUPVALS R0
RETURN R2 1
)");

    // capture two arguments, one mutable, one immutable
    CHECK_EQ("\n" + compileFunction("function foo(a, b) a = 1 return function() return a + b end end", 1), R"(
LOADN R0 1
NEWCLOSURE R2 P0
CAPTURE REF R0
CAPTURE VAL R1
CLOSEUPVALS R0
RETURN R2 1
)");

    // capture self
    CHECK_EQ("\n" + compileFunction("function bar:foo(a, b) return function() return self end end", 1), R"(
NEWCLOSURE R3 P0
CAPTURE VAL R0
RETURN R3 1
)");

    // capture mutable self (who mutates self?!?)
    CHECK_EQ("\n" + compileFunction("function bar:foo(a, b) self = 42 return function() return self end end", 1), R"(
LOADN R0 42
NEWCLOSURE R3 P0
CAPTURE REF R0
CLOSEUPVALS R0
RETURN R3 1
)");

    // capture upvalue: one mutable, one immutable
    CHECK_EQ("\n" + compileFunction("local a, b = math.rand() a = 42 function foo() return function() return a + b end end", 1), R"(
NEWCLOSURE R0 P0
CAPTURE UPVAL U0
CAPTURE UPVAL U1
RETURN R0 1
)");

    // recursive capture
    CHECK_EQ("\n" + compileFunction("local function foo() return foo() end", 1), R"(
DUPCLOSURE R0 K0 ['foo']
CAPTURE VAL R0
RETURN R0 0
)");

    // multi-level recursive capture
    CHECK_EQ("\n" + compileFunction("local function foo() return function() return foo() end end", 1), R"(
DUPCLOSURE R0 K0 []
CAPTURE UPVAL U0
RETURN R0 1
)");

    // multi-level recursive capture where function isn't top-level
    // note: this should probably be optimized to DUPCLOSURE but doing that requires a different upval tracking flow in the compiler
    CHECK_EQ("\n" + compileFunction(R"(
local function foo()
    local function bar()
        return function() return bar() end
    end
end
)",
                        1),
        R"(
NEWCLOSURE R0 P0
CAPTURE UPVAL U0
RETURN R0 1
)");
}

TEST_CASE("OutOfLocals")
{
    std::string source;

    for (int i = 0; i < 200; ++i)
    {
        formatAppend(source, "local foo%d\n", i);
    }

    source += "local bar\n";

    Luau::CompileOptions options;
    options.debugLevel = 2; // make sure locals aren't elided by requesting their debug info

    try
    {
        Luau::BytecodeBuilder bcb;
        Luau::compileOrThrow(bcb, source, options);

        CHECK(!"Expected CompileError");
    }
    catch (Luau::CompileError& e)
    {
        CHECK_EQ(e.getLocation().begin.line + 1, 201);
        CHECK_EQ(std::string(e.what()), "Out of local registers when trying to allocate bar: exceeded limit 200");
    }
}

TEST_CASE("OutOfUpvalues")
{
    std::string source;

    for (int i = 0; i < 150; ++i)
    {
        formatAppend(source, "local foo%d\n", i);
        formatAppend(source, "foo%d = 42\n", i);
    }

    source += "function foo()\n";

    for (int i = 0; i < 150; ++i)
    {
        formatAppend(source, "local bar%d\n", i);
        formatAppend(source, "bar%d = 42\n", i);
    }

    source += "function bar()\n";

    for (int i = 0; i < 150; ++i)
    {
        formatAppend(source, "print(foo%d, bar%d)\n", i, i);
    }

    source += "end\nend\n";

    try
    {
        Luau::BytecodeBuilder bcb;
        Luau::compileOrThrow(bcb, source);

        CHECK(!"Expected CompileError");
    }
    catch (Luau::CompileError& e)
    {
        CHECK_EQ(e.getLocation().begin.line + 1, 201);
        CHECK_EQ(std::string(e.what()), "Out of upvalue registers when trying to allocate foo100: exceeded limit 200");
    }
}

TEST_CASE("OutOfRegisters")
{
    std::string source;

    source += "print(\n";

    for (int i = 0; i < 150; ++i)
    {
        formatAppend(source, "%d,\n", i);
    }

    source += "table.pack(\n";

    for (int i = 0; i < 150; ++i)
    {
        formatAppend(source, "%d,\n", i);
    }

    source += "42))\n";

    try
    {
        Luau::BytecodeBuilder bcb;
        Luau::compileOrThrow(bcb, source);

        CHECK(!"Expected CompileError");
    }
    catch (Luau::CompileError& e)
    {
        CHECK_EQ(e.getLocation().begin.line + 1, 152);
        CHECK_EQ(std::string(e.what()), "Out of registers when trying to allocate 152 registers: exceeded limit 255");
    }
}

TEST_CASE("FastCallImportFallback")
{
    std::string source = "local t = {}\n";

    // we need to exhaust the 10-bit constant space to block GETIMPORT from being emitted
    for (int i = 1; i <= 1024; ++i)
    {
        formatAppend(source, "t[%d] = \"%d\"\n", i, i);
    }

    source += "return math.abs(-1)\n";

    std::string code = compileFunction0(source.c_str());

    std::vector<std::string_view> insns = Luau::split(code, '\n');

    std::string fragment;
    for (size_t i = 9; i > 1; --i)
    {
        fragment += std::string(insns[insns.size() - i]);
        fragment += "\n";
    }

    // note: it's important that GETGLOBAL below doesn't overwrite R2
    CHECK_EQ("\n" + fragment, R"(
LOADN R1 1024
LOADK R2 K1023 ['1024']
SETTABLE R2 R0 R1
LOADN R2 -1
FASTCALL1 2 R2 L0
GETGLOBAL R3 K1024 ['math']
GETTABLEKS R1 R3 K1025 ['abs']
CALL R1 1 -1
)");
}

TEST_CASE("CompoundAssignment")
{
    // globals vs constants
    CHECK_EQ("\n" + compileFunction0("a += 1"), R"(
GETGLOBAL R0 K0 ['a']
ADDK R0 R0 K1 [1]
SETGLOBAL R0 K0 ['a']
RETURN R0 0
)");

    // globals vs expressions
    CHECK_EQ("\n" + compileFunction0("a -= a"), R"(
GETGLOBAL R0 K0 ['a']
GETGLOBAL R1 K0 ['a']
SUB R0 R0 R1
SETGLOBAL R0 K0 ['a']
RETURN R0 0
)");

    // locals vs constants
    CHECK_EQ("\n" + compileFunction0("local a = 1 a *= 2"), R"(
LOADN R0 1
MULK R0 R0 K0 [2]
RETURN R0 0
)");

    // locals vs locals
    CHECK_EQ("\n" + compileFunction0("local a = 1 a /= a"), R"(
LOADN R0 1
DIV R0 R0 R0
RETURN R0 0
)");

    // locals vs expressions
    CHECK_EQ("\n" + compileFunction0("local a = 1 a /= a + 1"), R"(
LOADN R0 1
ADDK R1 R0 K0 [1]
DIV R0 R0 R1
RETURN R0 0
)");

    // upvalues
    CHECK_EQ("\n" + compileFunction0("local a = 1 function foo() a += 4 end"), R"(
GETUPVAL R0 0
ADDK R0 R0 K0 [4]
SETUPVAL R0 0
RETURN R0 0
)");

    // table variants (indexed by string, number, variable)
    CHECK_EQ("\n" + compileFunction0("local a = {} a.foo += 5"), R"(
NEWTABLE R0 0 0
GETTABLEKS R1 R0 K0 ['foo']
ADDK R1 R1 K1 [5]
SETTABLEKS R1 R0 K0 ['foo']
RETURN R0 0
)");

    CHECK_EQ("\n" + compileFunction0("local a = {} a[1] += 5"), R"(
NEWTABLE R0 0 0
GETTABLEN R1 R0 1
ADDK R1 R1 K0 [5]
SETTABLEN R1 R0 1
RETURN R0 0
)");

    CHECK_EQ("\n" + compileFunction0("local a = {} a[a] += 5"), R"(
NEWTABLE R0 0 0
GETTABLE R1 R0 R0
ADDK R1 R1 K0 [5]
SETTABLE R1 R0 R0
RETURN R0 0
)");

    // left hand side is evaluated once
    CHECK_EQ("\n" + compileFunction0("foo()[bar()] += 5"), R"(
GETIMPORT R0 1 [foo]
CALL R0 0 1
GETIMPORT R1 3 [bar]
CALL R1 0 1
GETTABLE R2 R0 R1
ADDK R2 R2 K4 [5]
SETTABLE R2 R0 R1
RETURN R0 0
)");
}

TEST_CASE("CompoundAssignmentConcat")
{
    // basic concat
    CHECK_EQ("\n" + compileFunction0("local a = '' a ..= 'a'"), R"(
LOADK R0 K0 ['']
MOVE R1 R0
LOADK R2 K1 ['a']
CONCAT R0 R1 R2
RETURN R0 0
)");

    // concat chains
    CHECK_EQ("\n" + compileFunction0("local a = '' a ..= 'a' .. 'b'"), R"(
LOADK R0 K0 ['']
MOVE R1 R0
LOADK R2 K1 ['a']
LOADK R3 K2 ['b']
CONCAT R0 R1 R3
RETURN R0 0
)");

    CHECK_EQ("\n" + compileFunction0("local a = '' a ..= 'a' .. 'b' .. 'c'"), R"(
LOADK R0 K0 ['']
MOVE R1 R0
LOADK R2 K1 ['a']
LOADK R3 K2 ['b']
LOADK R4 K3 ['c']
CONCAT R0 R1 R4
RETURN R0 0
)");

    // concat on non-local
    CHECK_EQ("\n" + compileFunction0("_VERSION ..= 'a' .. 'b'"), R"(
GETGLOBAL R1 K0 ['_VERSION']
LOADK R2 K1 ['a']
LOADK R3 K2 ['b']
CONCAT R0 R1 R3
SETGLOBAL R0 K0 ['_VERSION']
RETURN R0 0
)");
}

TEST_CASE("JumpTrampoline")
{
    std::string source;
    source += "local sum = 0\n";
    source += "for i=1,3 do\n";
    for (int i = 0; i < 10000; ++i)
    {
        source += "sum = sum + i\n";
        source += "if sum > 150000 then break end\n";
    }
    source += "end\n";
    source += "return sum\n";

    Luau::BytecodeBuilder bcb;
    bcb.setDumpFlags(Luau::BytecodeBuilder::Dump_Code);
    Luau::compileOrThrow(bcb, source.c_str());

    std::stringstream bcs(bcb.dumpFunction(0));

    std::vector<std::string> insns;
    std::string insn;
    while ((std::getline)(bcs, insn))
        insns.push_back(insn);

    // FORNPREP and early JUMPs (break) need to go through a trampoline
    std::string head;
    for (size_t i = 0; i < 16; ++i)
        head += insns[i] + "\n";

    CHECK_EQ("\n" + head, R"(
LOADN R0 0
LOADN R3 1
LOADN R1 3
LOADN R2 1
JUMP L1
L0: JUMPX L14543
L1: FORNPREP R1 L0
L2: ADD R0 R0 R3
LOADK R4 K0 [150000]
JUMP L4
L3: JUMPX L14543
L4: JUMPIFLT R4 R0 L3
ADD R0 R0 R3
LOADK R4 K0 [150000]
JUMP L6
L5: JUMPX L14543
)");

    // FORNLOOP has to go through a trampoline since the jump is back to the beginning of the function
    // however, late JUMPs (break) don't need a trampoline since the loop end is really close by
    std::string tail;
    for (size_t i = 44539; i < insns.size(); ++i)
        tail += insns[i] + "\n";

    CHECK_EQ("\n" + tail, R"(
ADD R0 R0 R3
LOADK R4 K0 [150000]
JUMPIFLT R4 R0 L14543
ADD R0 R0 R3
LOADK R4 K0 [150000]
JUMPIFLT R4 R0 L14543
JUMP L14542
L14541: JUMPX L2
L14542: FORNLOOP R1 L14541
L14543: RETURN R0 1
)");
}

TEST_CASE("CompileBytecode")
{
    // This is a coverage test, it just exercises bytecode dumping for correct and malformed code
    Luau::compile("return 5");
    Luau::compile("this is not valid lua, right?");
}

TEST_CASE("NestedNamecall")
{
    CHECK_EQ("\n" + compileFunction0(R"(
local obj = ...
return obj:Method(1):Method(2):Method(3)
)"),
        R"(
GETVARARGS R0 1
LOADN R3 1
NAMECALL R1 R0 K0 ['Method']
CALL R1 2 1
LOADN R3 2
NAMECALL R1 R1 K0 ['Method']
CALL R1 2 1
LOADN R3 3
NAMECALL R1 R1 K0 ['Method']
CALL R1 2 -1
RETURN R1 -1
)");
}

TEST_CASE("ElideLocals")
{
    // simple local elision: all locals are constant
    CHECK_EQ("\n" + compileFunction0(R"(
local a, b = 1, 2
return a + b
)"),
        R"(
LOADN R0 3
RETURN R0 1
)");

    // side effecting expressions block local elision
    CHECK_EQ("\n" + compileFunction0(R"(
local a = g()
return a
)"),
        R"(
GETIMPORT R0 1 [g]
CALL R0 0 1
RETURN R0 1
)");

    // ... even if they are not used
    CHECK_EQ("\n" + compileFunction0(R"(
local a = 1, g()
return a
)"),
        R"(
LOADN R0 1
GETIMPORT R1 1 [g]
CALL R1 0 1
RETURN R0 1
)");
}

TEST_CASE("ConstantJumpCompare")
{
    CHECK_EQ("\n" + compileFunction0(R"(
local obj = ...
local b = obj == 1
)"),
        R"(
GETVARARGS R0 1
JUMPXEQKN R0 K0 L0 [1]
LOADB R1 0 +1
L0: LOADB R1 1
L1: RETURN R0 0
)");

    CHECK_EQ("\n" + compileFunction0(R"(
local obj = ...
local b = 1 == obj
)"),
        R"(
GETVARARGS R0 1
JUMPXEQKN R0 K0 L0 [1]
LOADB R1 0 +1
L0: LOADB R1 1
L1: RETURN R0 0
)");

    CHECK_EQ("\n" + compileFunction0(R"(
local obj = ...
local b = "Hello, Sailor!" == obj
)"),
        R"(
GETVARARGS R0 1
JUMPXEQKS R0 K0 L0 ['Hello, Sailor!']
LOADB R1 0 +1
L0: LOADB R1 1
L1: RETURN R0 0
)");

    CHECK_EQ("\n" + compileFunction0(R"(
local obj = ...
local b = nil == obj
)"),
        R"(
GETVARARGS R0 1
JUMPXEQKNIL R0 L0
LOADB R1 0 +1
L0: LOADB R1 1
L1: RETURN R0 0
)");

    CHECK_EQ("\n" + compileFunction0(R"(
local obj = ...
local b = true == obj
)"),
        R"(
GETVARARGS R0 1
JUMPXEQKB R0 1 L0
LOADB R1 0 +1
L0: LOADB R1 1
L1: RETURN R0 0
)");

    CHECK_EQ("\n" + compileFunction0(R"(
local obj = ...
local b = nil ~= obj
)"),
        R"(
GETVARARGS R0 1
JUMPXEQKNIL R0 L0 NOT
LOADB R1 0 +1
L0: LOADB R1 1
L1: RETURN R0 0
)");

    // table literals should not generate IFEQK variants
    CHECK_EQ("\n" + compileFunction0(R"(
local obj = ...
local b = obj == {}
)"),
        R"(
GETVARARGS R0 1
NEWTABLE R2 0 0
JUMPIFEQ R0 R2 L0
LOADB R1 0 +1
L0: LOADB R1 1
L1: RETURN R0 0
)");
}

TEST_CASE("TableConstantStringIndex")
{
    CHECK_EQ("\n" + compileFunction0(R"(
local t = { a = 2 }
return t['a']
)"),
        R"(
DUPTABLE R0 1
LOADN R1 2
SETTABLEKS R1 R0 K0 ['a']
GETTABLEKS R1 R0 K0 ['a']
RETURN R1 1
)");

    CHECK_EQ("\n" + compileFunction0(R"(
local t = {}
t['a'] = 2
)"),
        R"(
NEWTABLE R0 0 0
LOADN R1 2
SETTABLEKS R1 R0 K0 ['a']
RETURN R0 0
)");
}

TEST_CASE("Coverage")
{
    // basic statement coverage
    CHECK_EQ("\n" + compileFunction0Coverage(R"(
print(1)
print(2)
)",
                        1),
        R"(
2: COVERAGE
2: GETIMPORT R0 1 [print]
2: LOADN R1 1
2: CALL R0 1 0
3: COVERAGE
3: GETIMPORT R0 1 [print]
3: LOADN R1 2
3: CALL R0 1 0
4: RETURN R0 0
)");

    // branching
    CHECK_EQ("\n" + compileFunction0Coverage(R"(
if x then
    print(1)
else
    print(2)
end
)",
                        1),
        R"(
2: COVERAGE
2: GETIMPORT R0 1 [x]
2: JUMPIFNOT R0 L0
3: COVERAGE
3: GETIMPORT R0 3 [print]
3: LOADN R1 1
3: CALL R0 1 0
7: RETURN R0 0
5: L0: COVERAGE
5: GETIMPORT R0 3 [print]
5: LOADN R1 2
5: CALL R0 1 0
7: RETURN R0 0
)");

    // branching with comments
    // note that commented lines don't have COVERAGE insns!
    CHECK_EQ("\n" + compileFunction0Coverage(R"(
if x then
    -- first
    print(1)
else
    -- second
    print(2)
end
)",
                        1),
        R"(
2: COVERAGE
2: GETIMPORT R0 1 [x]
2: JUMPIFNOT R0 L0
4: COVERAGE
4: GETIMPORT R0 3 [print]
4: LOADN R1 1
4: CALL R0 1 0
9: RETURN R0 0
7: L0: COVERAGE
7: GETIMPORT R0 3 [print]
7: LOADN R1 2
7: CALL R0 1 0
9: RETURN R0 0
)");

    // expression coverage for table literals
    // note: duplicate COVERAGE instructions are there since we don't deduplicate expr/stat
    CHECK_EQ("\n" + compileFunction0Coverage(R"(
local c = ...
local t = {
    a = 1,
    b = 2,
    c = c
}
)",
                        2),
        R"(
2: COVERAGE
2: COVERAGE
2: GETVARARGS R0 1
3: COVERAGE
3: COVERAGE
3: DUPTABLE R1 3
4: COVERAGE
4: COVERAGE
4: LOADN R2 1
4: SETTABLEKS R2 R1 K0 ['a']
5: COVERAGE
5: COVERAGE
5: LOADN R2 2
5: SETTABLEKS R2 R1 K1 ['b']
6: COVERAGE
6: SETTABLEKS R0 R1 K2 ['c']
8: RETURN R0 0
)");
}

TEST_CASE("ConstantClosure")
{
    // closures without upvalues are created when bytecode is loaded
    CHECK_EQ("\n" + compileFunction(R"(
return function() end
)",
                        1),
        R"(
DUPCLOSURE R0 K0 []
RETURN R0 1
)");

    // they can access globals just fine
    CHECK_EQ("\n" + compileFunction(R"(
return function() print("hi") end
)",
                        1),
        R"(
DUPCLOSURE R0 K0 []
RETURN R0 1
)");

    // if they need upvalues, we can't create them before running the code (but see SharedClosure test)
    CHECK_EQ("\n" + compileFunction(R"(
function test()
    local print = print
    return function() print("hi") end
end
)",
                        1),
        R"(
GETIMPORT R0 1 [print]
NEWCLOSURE R1 P0
CAPTURE VAL R0
RETURN R1 1
)");

    // if they don't need upvalues but we sense that environment may be modified, we disable this to avoid fenv-related identity confusion
    CHECK_EQ("\n" + compileFunction(R"(
setfenv(1, {})
return function() print("hi") end
)",
                        1),
        R"(
GETIMPORT R0 1 [setfenv]
LOADN R1 1
NEWTABLE R2 0 0
CALL R0 2 0
NEWCLOSURE R0 P0
RETURN R0 1
)");

    // note that fenv analysis isn't flow-sensitive right now, which is sort of a feature
    CHECK_EQ("\n" + compileFunction(R"(
if false then setfenv(1, {}) end
return function() print("hi") end
)",
                        1),
        R"(
NEWCLOSURE R0 P0
RETURN R0 1
)");
}

TEST_CASE("SharedClosure")
{
    // closures can be shared even if functions refer to upvalues, as long as upvalues are top-level
    CHECK_EQ("\n" + compileFunction(R"(
local val = ...

local function foo()
    return function() return val end
end
)",
                        1),
        R"(
DUPCLOSURE R0 K0 []
CAPTURE UPVAL U0
RETURN R0 1
)");

    // ... as long as the values aren't mutated.
    CHECK_EQ("\n" + compileFunction(R"(
local val = ...

local function foo()
    return function() return val end
end

val = 5
)",
                        1),
        R"(
NEWCLOSURE R0 P0
CAPTURE UPVAL U0
RETURN R0 1
)");

    // making the upvalue non-toplevel disables the optimization since it's likely that it will change
    CHECK_EQ("\n" + compileFunction(R"(
local function foo(val)
    return function() return val end
end
)",
                        1),
        R"(
NEWCLOSURE R1 P0
CAPTURE VAL R0
RETURN R1 1
)");

    // the upvalue analysis is transitive through local functions, which allows for code reuse to not defeat the optimization
    CHECK_EQ("\n" + compileFunction(R"(
local val = ...

local function foo()
    local function bar()
        return val
    end

    return function() return bar() end
end
)",
                        2),
        R"(
DUPCLOSURE R0 K0 ['bar']
CAPTURE UPVAL U0
DUPCLOSURE R1 K1 []
CAPTURE VAL R0
RETURN R1 1
)");

    // as such, if the upvalue that we reach transitively isn't top-level we fall back to newclosure
    CHECK_EQ("\n" + compileFunction(R"(
local function foo(val)
    local function bar()
        return val
    end

    return function() return bar() end
end
)",
                        2),
        R"(
NEWCLOSURE R1 P0
CAPTURE VAL R0
NEWCLOSURE R2 P1
CAPTURE VAL R1
RETURN R2 1
)");

    // we also allow recursive function captures to share the object, even when it's not top-level
    CHECK_EQ("\n" + compileFunction("function test() local function foo() return foo() end end", 1), R"(
DUPCLOSURE R0 K0 ['foo']
CAPTURE VAL R0
RETURN R0 0
)");

    // multi-level recursive capture where function isn't top-level fails however.
    // note: this should probably be optimized to DUPCLOSURE but doing that requires a different upval tracking flow in the compiler
    CHECK_EQ("\n" + compileFunction(R"(
local function foo()
    local function bar()
        return function() return bar() end
    end
end
)",
                        1),
        R"(
NEWCLOSURE R0 P0
CAPTURE UPVAL U0
RETURN R0 1
)");

    // top level upvalues inside loops should not be shared -- note that the bytecode below only uses NEWCLOSURE
    CHECK_EQ("\n" + compileFunction(R"(
for i=1,10 do
    print(function() return i end)
end

for k,v in pairs(...) do
    print(function() return k end)
end

for i=1,10 do
    local j = i
    print(function() return j end)
end
)",
                        3),
        R"(
LOADN R2 1
LOADN R0 10
LOADN R1 1
FORNPREP R0 L1
L0: GETIMPORT R3 1 [print]
NEWCLOSURE R4 P0
CAPTURE VAL R2
CALL R3 1 0
FORNLOOP R0 L0
L1: GETIMPORT R0 3 [pairs]
GETVARARGS R1 -1
CALL R0 -1 3
FORGPREP_NEXT R0 L3
L2: GETIMPORT R5 1 [print]
NEWCLOSURE R6 P1
CAPTURE VAL R3
CALL R5 1 0
L3: FORGLOOP R0 L2 2
LOADN R2 1
LOADN R0 10
LOADN R1 1
FORNPREP R0 L5
L4: GETIMPORT R3 1 [print]
NEWCLOSURE R4 P2
CAPTURE VAL R2
CALL R3 1 0
FORNLOOP R0 L4
L5: RETURN R0 0
)");
}

TEST_CASE("MutableGlobals")
{
    const char* source = R"(
print()
Game.print()
Workspace.print()
_G.print()
game.print()
plugin.print()
script.print()
shared.print()
workspace.print()
)";

    // Check Roblox globals are no longer here
    CHECK_EQ("\n" + compileFunction0(source), R"(
GETIMPORT R0 1 [print]
CALL R0 0 0
GETIMPORT R0 3 [Game.print]
CALL R0 0 0
GETIMPORT R0 5 [Workspace.print]
CALL R0 0 0
GETIMPORT R1 7 [_G]
GETTABLEKS R0 R1 K0 ['print']
CALL R0 0 0
GETIMPORT R0 9 [game.print]
CALL R0 0 0
GETIMPORT R0 11 [plugin.print]
CALL R0 0 0
GETIMPORT R0 13 [script.print]
CALL R0 0 0
GETIMPORT R0 15 [shared.print]
CALL R0 0 0
GETIMPORT R0 17 [workspace.print]
CALL R0 0 0
RETURN R0 0
)");

    // Check we can add them back
    Luau::BytecodeBuilder bcb;
    bcb.setDumpFlags(Luau::BytecodeBuilder::Dump_Code);
    Luau::CompileOptions options;
    const char* mutableGlobals[] = {"Game", "Workspace", "game", "plugin", "script", "shared", "workspace", NULL};
    options.mutableGlobals = mutableGlobals;
    Luau::compileOrThrow(bcb, source, options);

    CHECK_EQ("\n" + bcb.dumpFunction(0), R"(
GETIMPORT R0 1 [print]
CALL R0 0 0
GETIMPORT R1 3 [Game]
GETTABLEKS R0 R1 K0 ['print']
CALL R0 0 0
GETIMPORT R1 5 [Workspace]
GETTABLEKS R0 R1 K0 ['print']
CALL R0 0 0
GETIMPORT R1 7 [_G]
GETTABLEKS R0 R1 K0 ['print']
CALL R0 0 0
GETIMPORT R1 9 [game]
GETTABLEKS R0 R1 K0 ['print']
CALL R0 0 0
GETIMPORT R1 11 [plugin]
GETTABLEKS R0 R1 K0 ['print']
CALL R0 0 0
GETIMPORT R1 13 [script]
GETTABLEKS R0 R1 K0 ['print']
CALL R0 0 0
GETIMPORT R1 15 [shared]
GETTABLEKS R0 R1 K0 ['print']
CALL R0 0 0
GETIMPORT R1 17 [workspace]
GETTABLEKS R0 R1 K0 ['print']
CALL R0 0 0
RETURN R0 0
)");
}

TEST_CASE("ConstantsNoFolding")
{
    const char* source = "return nil, true, 42, 'hello'";

    Luau::BytecodeBuilder bcb;
    bcb.setDumpFlags(Luau::BytecodeBuilder::Dump_Code);
    Luau::CompileOptions options;
    options.optimizationLevel = 0;
    Luau::compileOrThrow(bcb, source, options);

    CHECK_EQ("\n" + bcb.dumpFunction(0), R"(
LOADNIL R0
LOADB R1 1
LOADK R2 K0 [42]
LOADK R3 K1 ['hello']
RETURN R0 4
)");
}

TEST_CASE("VectorFastCall")
{
    const char* source = "return Vector3.new(1, 2, 3)";

    Luau::BytecodeBuilder bcb;
    bcb.setDumpFlags(Luau::BytecodeBuilder::Dump_Code);
    Luau::CompileOptions options;
    options.vectorLib = "Vector3";
    options.vectorCtor = "new";
    Luau::compileOrThrow(bcb, source, options);

    CHECK_EQ("\n" + bcb.dumpFunction(0), R"(
LOADN R1 1
LOADN R2 2
LOADN R3 3
FASTCALL 54 L0
GETIMPORT R0 2 [Vector3.new]
CALL R0 3 -1
L0: RETURN R0 -1
)");
}

TEST_CASE("VectorLiterals")
{
<<<<<<< HEAD
    ScopedFastFlag sff("LuauVectorLiterals", true);
=======
    ScopedFastFlag sff(FFlag::LuauVectorLiterals, true);
>>>>>>> 557e77a6

    CHECK_EQ("\n" + compileFunction("return Vector3.new(1, 2, 3)", 0, 2, /*enableVectors*/ true), R"(
LOADK R0 K0 [1, 2, 3]
RETURN R0 1
)");

    CHECK_EQ("\n" + compileFunction("print(Vector3.new(1, 2, 3))", 0, 2, /*enableVectors*/ true), R"(
GETIMPORT R0 1 [print]
LOADK R1 K2 [1, 2, 3]
CALL R0 1 0
RETURN R0 0
)");

    CHECK_EQ("\n" + compileFunction("print(Vector3.new(1, 2, 3, 4))", 0, 2, /*enableVectors*/ true), R"(
GETIMPORT R0 1 [print]
LOADK R1 K2 [1, 2, 3, 4]
CALL R0 1 0
RETURN R0 0
)");

    CHECK_EQ("\n" + compileFunction("return Vector3.new(0, 0, 0), Vector3.new(-0, 0, 0)", 0, 2, /*enableVectors*/ true), R"(
LOADK R0 K0 [0, 0, 0]
LOADK R1 K1 [-0, 0, 0]
RETURN R0 2
)");

    CHECK_EQ("\n" + compileFunction("return type(Vector3.new(0, 0, 0))", 0, 2, /*enableVectors*/ true), R"(
LOADK R0 K0 ['vector']
RETURN R0 1
)");
}

TEST_CASE("TypeAssertion")
{
    // validate that type assertions work with the compiler and that the code inside type assertion isn't evaluated
    CHECK_EQ("\n" + compileFunction0(R"(
print(foo() :: typeof(error("compile time")))
)"),
        R"(
GETIMPORT R0 1 [print]
GETIMPORT R1 3 [foo]
CALL R1 0 1
CALL R0 1 0
RETURN R0 0
)");

    // note that above, foo() is treated as single-arg function; removing type assertion changes the bytecode
    CHECK_EQ("\n" + compileFunction0(R"(
print(foo())
)"),
        R"(
GETIMPORT R0 1 [print]
GETIMPORT R1 3 [foo]
CALL R1 0 -1
CALL R0 -1 0
RETURN R0 0
)");
}

TEST_CASE("Arithmetics")
{
    // basic arithmetics codegen with non-constants
    CHECK_EQ("\n" + compileFunction0(R"(
local a, b = ...
return a + b, a - b, a / b, a * b, a % b, a ^ b
)"),
        R"(
GETVARARGS R0 2
ADD R2 R0 R1
SUB R3 R0 R1
DIV R4 R0 R1
MUL R5 R0 R1
MOD R6 R0 R1
POW R7 R0 R1
RETURN R2 6
)");

    // basic arithmetics codegen with constants on the right side
    // note that we don't simplify these expressions as we don't know the type of a
    CHECK_EQ("\n" + compileFunction0(R"(
local a = ...
return a + 1, a - 1, a / 1, a * 1, a % 1, a ^ 1
)"),
        R"(
GETVARARGS R0 1
ADDK R1 R0 K0 [1]
SUBK R2 R0 K0 [1]
DIVK R3 R0 K0 [1]
MULK R4 R0 K0 [1]
MODK R5 R0 K0 [1]
POWK R6 R0 K0 [1]
RETURN R1 6
)");
}

TEST_CASE("LoopUnrollBasic")
{
    // forward loops
    CHECK_EQ("\n" + compileFunction(R"(
local t = {}
for i=1,2 do
    t[i] = i
end
return t
)",
                        0, 2),
        R"(
NEWTABLE R0 0 2
LOADN R1 1
SETTABLEN R1 R0 1
LOADN R1 2
SETTABLEN R1 R0 2
RETURN R0 1
)");

    // backward loops
    CHECK_EQ("\n" + compileFunction(R"(
local t = {}
for i=2,1,-1 do
    t[i] = i
end
return t
)",
                        0, 2),
        R"(
NEWTABLE R0 0 0
LOADN R1 2
SETTABLEN R1 R0 2
LOADN R1 1
SETTABLEN R1 R0 1
RETURN R0 1
)");

    // loops with step that doesn't divide to-from
    CHECK_EQ("\n" + compileFunction(R"(
local t = {}
for i=1,4,2 do
    t[i] = i
end
return t
)",
                        0, 2),
        R"(
NEWTABLE R0 0 0
LOADN R1 1
SETTABLEN R1 R0 1
LOADN R1 3
SETTABLEN R1 R0 3
RETURN R0 1
)");

    // empty loops
    CHECK_EQ("\n" + compileFunction(R"(
for i=2,1 do
end
)",
                        0, 2),
        R"(
RETURN R0 0
)");
}

TEST_CASE("LoopUnrollNested")
{
    // we can unroll nested loops just fine
    CHECK_EQ("\n" + compileFunction(R"(
local t = {}
for i=0,1 do
    for j=0,1 do
        t[i*2+(j+1)] = 0
    end
end
)",
                        0, 2),
        R"(
NEWTABLE R0 0 0
LOADN R1 0
SETTABLEN R1 R0 1
LOADN R1 0
SETTABLEN R1 R0 2
LOADN R1 0
SETTABLEN R1 R0 3
LOADN R1 0
SETTABLEN R1 R0 4
RETURN R0 0
)");

    // if the inner loop is too expensive, we won't unroll the outer loop though, but we'll still unroll the inner loop!
    CHECK_EQ("\n" + compileFunction(R"(
local t = {}
for i=0,3 do
    for j=0,3 do
        t[i*4+(j+1)] = 0
    end
end
)",
                        0, 2),
        R"(
NEWTABLE R0 0 0
LOADN R3 0
LOADN R1 3
LOADN R2 1
FORNPREP R1 L1
L0: MULK R5 R3 K1 [4]
ADDK R4 R5 K0 [1]
LOADN R5 0
SETTABLE R5 R0 R4
MULK R5 R3 K1 [4]
ADDK R4 R5 K2 [2]
LOADN R5 0
SETTABLE R5 R0 R4
MULK R5 R3 K1 [4]
ADDK R4 R5 K3 [3]
LOADN R5 0
SETTABLE R5 R0 R4
MULK R5 R3 K1 [4]
ADDK R4 R5 K1 [4]
LOADN R5 0
SETTABLE R5 R0 R4
FORNLOOP R1 L0
L1: RETURN R0 0
)");

    // note, we sometimes can even unroll a loop with varying internal iterations
    CHECK_EQ("\n" + compileFunction(R"(
local t = {}
for i=0,1 do
    for j=0,i do
        t[i*2+(j+1)] = 0
    end
end
)",
                        0, 2),
        R"(
NEWTABLE R0 0 0
LOADN R1 0
SETTABLEN R1 R0 1
LOADN R1 0
SETTABLEN R1 R0 3
LOADN R1 0
SETTABLEN R1 R0 4
RETURN R0 0
)");
}

TEST_CASE("LoopUnrollUnsupported")
{
    // can't unroll loops with non-constant bounds
    CHECK_EQ("\n" + compileFunction(R"(
for i=x,y,z do
end
)",
                        0, 2),
        R"(
GETIMPORT R2 1 [x]
GETIMPORT R0 3 [y]
GETIMPORT R1 5 [z]
FORNPREP R0 L1
L0: FORNLOOP R0 L0
L1: RETURN R0 0
)");

    // can't unroll loops with bounds where we can't compute trip count
    CHECK_EQ("\n" + compileFunction(R"(
for i=1,1,0 do
end
)",
                        0, 2),
        R"(
LOADN R2 1
LOADN R0 1
LOADN R1 0
FORNPREP R0 L1
L0: FORNLOOP R0 L0
L1: RETURN R0 0
)");

    // can't unroll loops with bounds that might be imprecise (non-integer)
    CHECK_EQ("\n" + compileFunction(R"(
for i=1,2,0.1 do
end
)",
                        0, 2),
        R"(
LOADN R2 1
LOADN R0 2
LOADK R1 K0 [0.10000000000000001]
FORNPREP R0 L1
L0: FORNLOOP R0 L0
L1: RETURN R0 0
)");

    // can't unroll loops if the bounds are too large, as it might overflow trip count math
    CHECK_EQ("\n" + compileFunction(R"(
for i=4294967295,4294967296 do
end
)",
                        0, 2),
        R"(
LOADK R2 K0 [4294967295]
LOADK R0 K1 [4294967296]
LOADN R1 1
FORNPREP R0 L1
L0: FORNLOOP R0 L0
L1: RETURN R0 0
)");
}

TEST_CASE("LoopUnrollControlFlow")
{
    ScopedFastInt sfis[] = {
        {FInt::LuauCompileLoopUnrollThreshold, 50},
        {FInt::LuauCompileLoopUnrollThresholdMaxBoost, 300},
    };

    // break jumps to the end
    CHECK_EQ("\n" + compileFunction(R"(
for i=1,3 do
    if math.random() < 0.5 then
        break
    end
end
)",
                        0, 2),
        R"(
GETIMPORT R0 2 [math.random]
CALL R0 0 1
LOADK R1 K3 [0.5]
JUMPIFLT R0 R1 L0
GETIMPORT R0 2 [math.random]
CALL R0 0 1
LOADK R1 K3 [0.5]
JUMPIFLT R0 R1 L0
GETIMPORT R0 2 [math.random]
CALL R0 0 1
LOADK R1 K3 [0.5]
JUMPIFLT R0 R1 L0
L0: RETURN R0 0
)");

    // continue jumps to the next iteration
    CHECK_EQ("\n" + compileFunction(R"(
for i=1,3 do
    if math.random() < 0.5 then
        continue
    end
    print(i)
end
)",
                        0, 2),
        R"(
GETIMPORT R0 2 [math.random]
CALL R0 0 1
LOADK R1 K3 [0.5]
JUMPIFLT R0 R1 L0
GETIMPORT R0 5 [print]
LOADN R1 1
CALL R0 1 0
L0: GETIMPORT R0 2 [math.random]
CALL R0 0 1
LOADK R1 K3 [0.5]
JUMPIFLT R0 R1 L1
GETIMPORT R0 5 [print]
LOADN R1 2
CALL R0 1 0
L1: GETIMPORT R0 2 [math.random]
CALL R0 0 1
LOADK R1 K3 [0.5]
JUMPIFLT R0 R1 L2
GETIMPORT R0 5 [print]
LOADN R1 3
CALL R0 1 0
L2: RETURN R0 0
)");

    // continue needs to properly close upvalues
    CHECK_EQ("\n" + compileFunction(R"(
for i=1,1 do
    local j = global(i)
    print(function() return j end)
    if math.random() < 0.5 then
        continue
    end
    j += 1
end
)",
                        1, 2),
        R"(
GETIMPORT R0 1 [global]
LOADN R1 1
CALL R0 1 1
GETIMPORT R1 3 [print]
NEWCLOSURE R2 P0
CAPTURE REF R0
CALL R1 1 0
GETIMPORT R1 6 [math.random]
CALL R1 0 1
LOADK R2 K7 [0.5]
JUMPIFNOTLT R1 R2 L0
CLOSEUPVALS R0
RETURN R0 0
L0: ADDK R0 R0 K8 [1]
CLOSEUPVALS R0
RETURN R0 0
)");

    // this weird contraption just disappears
    CHECK_EQ("\n" + compileFunction(R"(
for i=1,1 do
    for j=1,1 do
        if i == 1 then
            continue
        else
            break
        end
    end
end
)",
                        0, 2),
        R"(
RETURN R0 0
RETURN R0 0
)");
}

TEST_CASE("LoopUnrollNestedClosure")
{
    // if the body has functions that refer to loop variables, we unroll the loop and use MOVE+CAPTURE for upvalues
    CHECK_EQ("\n" + compileFunction(R"(
for i=1,2 do
    local x = function() return i end
end
)",
                        1, 2),
        R"(
LOADN R1 1
NEWCLOSURE R0 P0
CAPTURE VAL R1
LOADN R1 2
NEWCLOSURE R0 P0
CAPTURE VAL R1
RETURN R0 0
)");
}

TEST_CASE("LoopUnrollCost")
{
    ScopedFastInt sfis[] = {
        {FInt::LuauCompileLoopUnrollThreshold, 25},
        {FInt::LuauCompileLoopUnrollThresholdMaxBoost, 300},
    };

    // loops with short body
    CHECK_EQ("\n" + compileFunction(R"(
local t = {}
for i=1,10 do
    t[i] = i
end
return t
)",
                        0, 2),
        R"(
NEWTABLE R0 0 10
LOADN R1 1
SETTABLEN R1 R0 1
LOADN R1 2
SETTABLEN R1 R0 2
LOADN R1 3
SETTABLEN R1 R0 3
LOADN R1 4
SETTABLEN R1 R0 4
LOADN R1 5
SETTABLEN R1 R0 5
LOADN R1 6
SETTABLEN R1 R0 6
LOADN R1 7
SETTABLEN R1 R0 7
LOADN R1 8
SETTABLEN R1 R0 8
LOADN R1 9
SETTABLEN R1 R0 9
LOADN R1 10
SETTABLEN R1 R0 10
RETURN R0 1
)");

    // loops with body that's too long
    CHECK_EQ("\n" + compileFunction(R"(
local t = {}
for i=1,100 do
    t[i] = i
end
return t
)",
                        0, 2),
        R"(
NEWTABLE R0 0 0
LOADN R3 1
LOADN R1 100
LOADN R2 1
FORNPREP R1 L1
L0: SETTABLE R3 R0 R3
FORNLOOP R1 L0
L1: RETURN R0 1
)");

    // loops with body that's long but has a high boost factor due to constant folding
    CHECK_EQ("\n" + compileFunction(R"(
local t = {}
for i=1,25 do
    t[i] = i * i * i
end
return t
)",
                        0, 2),
        R"(
NEWTABLE R0 0 0
LOADN R1 1
SETTABLEN R1 R0 1
LOADN R1 8
SETTABLEN R1 R0 2
LOADN R1 27
SETTABLEN R1 R0 3
LOADN R1 64
SETTABLEN R1 R0 4
LOADN R1 125
SETTABLEN R1 R0 5
LOADN R1 216
SETTABLEN R1 R0 6
LOADN R1 343
SETTABLEN R1 R0 7
LOADN R1 512
SETTABLEN R1 R0 8
LOADN R1 729
SETTABLEN R1 R0 9
LOADN R1 1000
SETTABLEN R1 R0 10
LOADN R1 1331
SETTABLEN R1 R0 11
LOADN R1 1728
SETTABLEN R1 R0 12
LOADN R1 2197
SETTABLEN R1 R0 13
LOADN R1 2744
SETTABLEN R1 R0 14
LOADN R1 3375
SETTABLEN R1 R0 15
LOADN R1 4096
SETTABLEN R1 R0 16
LOADN R1 4913
SETTABLEN R1 R0 17
LOADN R1 5832
SETTABLEN R1 R0 18
LOADN R1 6859
SETTABLEN R1 R0 19
LOADN R1 8000
SETTABLEN R1 R0 20
LOADN R1 9261
SETTABLEN R1 R0 21
LOADN R1 10648
SETTABLEN R1 R0 22
LOADN R1 12167
SETTABLEN R1 R0 23
LOADN R1 13824
SETTABLEN R1 R0 24
LOADN R1 15625
SETTABLEN R1 R0 25
RETURN R0 1
)");

    // loops with body that's long and doesn't have a high boost factor
    CHECK_EQ("\n" + compileFunction(R"(
local t = {}
for i=1,10 do
    t[i] = math.abs(math.sin(i))
end
return t
)",
                        0, 2),
        R"(
NEWTABLE R0 0 10
LOADN R3 1
LOADN R1 10
LOADN R2 1
FORNPREP R1 L3
L0: FASTCALL1 24 R3 L1
MOVE R6 R3
GETIMPORT R5 2 [math.sin]
CALL R5 1 1
L1: FASTCALL1 2 R5 L2
GETIMPORT R4 4 [math.abs]
CALL R4 1 1
L2: SETTABLE R4 R0 R3
FORNLOOP R1 L0
L3: RETURN R0 1
)");
}

TEST_CASE("LoopUnrollMutable")
{
    // can't unroll loops that mutate iteration variable
    CHECK_EQ("\n" + compileFunction(R"(
for i=1,3 do
    i = 3
    print(i) -- should print 3 three times in a row
end
)",
                        0, 2),
        R"(
LOADN R2 1
LOADN R0 3
LOADN R1 1
FORNPREP R0 L1
L0: MOVE R3 R2
LOADN R3 3
GETIMPORT R4 1 [print]
MOVE R5 R3
CALL R4 1 0
FORNLOOP R0 L0
L1: RETURN R0 0
)");
}

TEST_CASE("LoopUnrollCostBuiltins")
{
    ScopedFastInt sfis[] = {
        {FInt::LuauCompileLoopUnrollThreshold, 25},
        {FInt::LuauCompileLoopUnrollThresholdMaxBoost, 300},
    };

    // this loop uses builtins and is close to the cost budget so it's important that we model builtins as cheaper than regular calls
    CHECK_EQ("\n" + compileFunction(R"(
function cipher(block, nonce)
    for i = 0,3 do
        block[i + 1] = bit32.band(bit32.rshift(nonce, i * 8), 0xff)
    end
end
)",
                        0, 2),
        R"(
FASTCALL2K 39 R1 K0 L0 [0]
MOVE R4 R1
LOADK R5 K0 [0]
GETIMPORT R3 3 [bit32.rshift]
CALL R3 2 1
L0: FASTCALL2K 29 R3 K4 L1 [255]
LOADK R4 K4 [255]
GETIMPORT R2 6 [bit32.band]
CALL R2 2 1
L1: SETTABLEN R2 R0 1
FASTCALL2K 39 R1 K7 L2 [8]
MOVE R4 R1
LOADK R5 K7 [8]
GETIMPORT R3 3 [bit32.rshift]
CALL R3 2 1
L2: FASTCALL2K 29 R3 K4 L3 [255]
LOADK R4 K4 [255]
GETIMPORT R2 6 [bit32.band]
CALL R2 2 1
L3: SETTABLEN R2 R0 2
FASTCALL2K 39 R1 K8 L4 [16]
MOVE R4 R1
LOADK R5 K8 [16]
GETIMPORT R3 3 [bit32.rshift]
CALL R3 2 1
L4: FASTCALL2K 29 R3 K4 L5 [255]
LOADK R4 K4 [255]
GETIMPORT R2 6 [bit32.band]
CALL R2 2 1
L5: SETTABLEN R2 R0 3
FASTCALL2K 39 R1 K9 L6 [24]
MOVE R4 R1
LOADK R5 K9 [24]
GETIMPORT R3 3 [bit32.rshift]
CALL R3 2 1
L6: FASTCALL2K 29 R3 K4 L7 [255]
LOADK R4 K4 [255]
GETIMPORT R2 6 [bit32.band]
CALL R2 2 1
L7: SETTABLEN R2 R0 4
RETURN R0 0
)");

    // note that if we break compiler's ability to reason about bit32 builtin the loop is no longer unrolled as it's too expensive
    CHECK_EQ("\n" + compileFunction(R"(
bit32 = {}

function cipher(block, nonce)
    for i = 0,3 do
        block[i + 1] = bit32.band(bit32.rshift(nonce, i * 8), 0xff)
    end
end
)",
                        0, 2),
        R"(
LOADN R4 0
LOADN R2 3
LOADN R3 1
FORNPREP R2 L1
L0: ADDK R5 R4 K0 [1]
GETGLOBAL R7 K1 ['bit32']
GETTABLEKS R6 R7 K2 ['band']
GETGLOBAL R8 K1 ['bit32']
GETTABLEKS R7 R8 K3 ['rshift']
MOVE R8 R1
MULK R9 R4 K4 [8]
CALL R7 2 1
LOADN R8 255
CALL R6 2 1
SETTABLE R6 R0 R5
FORNLOOP R2 L0
L1: RETURN R0 0
)");

    // additionally, if we pass too many constants the builtin stops being cheap because of argument setup
    CHECK_EQ("\n" + compileFunction(R"(
function cipher(block, nonce)
    for i = 0,3 do
        block[i + 1] = bit32.band(bit32.rshift(nonce, i * 8), 0xff, 0xff, 0xff, 0xff, 0xff)
    end
end
)",
                        0, 2),
        R"(
LOADN R4 0
LOADN R2 3
LOADN R3 1
FORNPREP R2 L3
L0: ADDK R5 R4 K0 [1]
MULK R9 R4 K1 [8]
FASTCALL2 39 R1 R9 L1
MOVE R8 R1
GETIMPORT R7 4 [bit32.rshift]
CALL R7 2 1
L1: LOADN R8 255
LOADN R9 255
LOADN R10 255
LOADN R11 255
LOADN R12 255
FASTCALL 29 L2
GETIMPORT R6 6 [bit32.band]
CALL R6 6 1
L2: SETTABLE R6 R0 R5
FORNLOOP R2 L0
L3: RETURN R0 0
)");
}

TEST_CASE("InlineBasic")
{
    // inline function that returns a constant
    CHECK_EQ("\n" + compileFunction(R"(
local function foo()
    return 42
end

local x = foo()
return x
)",
                        1, 2),
        R"(
DUPCLOSURE R0 K0 ['foo']
LOADN R1 42
RETURN R1 1
)");

    // inline function that returns the argument
    CHECK_EQ("\n" + compileFunction(R"(
local function foo(a)
    return a
end

local x = foo(42)
return x
)",
                        1, 2),
        R"(
DUPCLOSURE R0 K0 ['foo']
LOADN R1 42
RETURN R1 1
)");

    // inline function that returns one of the two arguments
    CHECK_EQ("\n" + compileFunction(R"(
local function foo(a, b, c)
    if a then
        return b
    else
        return c
    end
end

local x = foo(true, math.random(), 5)
return x
)",
                        1, 2),
        R"(
DUPCLOSURE R0 K0 ['foo']
GETIMPORT R2 3 [math.random]
CALL R2 0 1
MOVE R1 R2
RETURN R1 1
RETURN R1 1
)");

    // inline function that returns one of the two arguments
    CHECK_EQ("\n" + compileFunction(R"(
local function foo(a, b, c)
    if a then
        return b
    else
        return c
    end
end

local x = foo(true, 5, math.random())
return x
)",
                        1, 2),
        R"(
DUPCLOSURE R0 K0 ['foo']
GETIMPORT R2 3 [math.random]
CALL R2 0 1
LOADN R1 5
RETURN R1 1
RETURN R1 1
)");
}

TEST_CASE("InlineProhibited")
{
    // we can't inline variadic functions
    CHECK_EQ("\n" + compileFunction(R"(
local function foo(...)
    return 42
end

local x = foo()
return x
)",
                        1, 2),
        R"(
DUPCLOSURE R0 K0 ['foo']
MOVE R1 R0
CALL R1 0 1
RETURN R1 1
)");

    // we can't inline any functions in modules with getfenv/setfenv
    CHECK_EQ("\n" + compileFunction(R"(
local function foo()
    return 42
end

local x = foo()
getfenv()
return x
)",
                        1, 2),
        R"(
DUPCLOSURE R0 K0 ['foo']
MOVE R1 R0
CALL R1 0 1
GETIMPORT R2 2 [getfenv]
CALL R2 0 0
RETURN R1 1
)");
}

TEST_CASE("InlineProhibitedRecursion")
{
    // we can't inline recursive invocations of functions in the functions
    // this is actually profitable in certain cases, but it complicates the compiler as it means a local has multiple registers/values

    // in this example, inlining is blocked because we're compiling fact() and we don't yet have the cost model / profitability data for fact()
    CHECK_EQ("\n" + compileFunction(R"(
local function fact(n)
    return if n <= 1 then 1 else fact(n-1)*n
end

return fact
)",
                        0, 2),
        R"(
LOADN R2 1
JUMPIFNOTLE R0 R2 L0
LOADN R1 1
RETURN R1 1
L0: GETUPVAL R2 0
SUBK R3 R0 K0 [1]
CALL R2 1 1
MUL R1 R2 R0
RETURN R1 1
)");

    // in this example, inlining of fact() succeeds, but the nested call to fact() fails since fact is already on the inline stack
    CHECK_EQ("\n" + compileFunction(R"(
local function fact(n)
    return if n <= 1 then 1 else fact(n-1)*n
end

local function factsafe(n)
    assert(n >= 1)
    return fact(n)
end

return factsafe
)",
                        1, 2),
        R"(
LOADN R3 1
JUMPIFLE R3 R0 L0
LOADB R2 0 +1
L0: LOADB R2 1
L1: FASTCALL1 1 R2 L2
GETIMPORT R1 1 [assert]
CALL R1 1 0
L2: LOADN R2 1
JUMPIFNOTLE R0 R2 L3
LOADN R1 1
RETURN R1 1
L3: GETUPVAL R2 0
SUBK R3 R0 K2 [1]
CALL R2 1 1
MUL R1 R2 R0
RETURN R1 1
)");
}

TEST_CASE("InlineNestedLoops")
{
    // functions with basic loops get inlined
    CHECK_EQ("\n" + compileFunction(R"(
local function foo(t)
    for i=1,3 do
        t[i] = i
    end
    return t
end

local x = foo({})
return x
)",
                        1, 2),
        R"(
DUPCLOSURE R0 K0 ['foo']
NEWTABLE R2 0 0
LOADN R3 1
SETTABLEN R3 R2 1
LOADN R3 2
SETTABLEN R3 R2 2
LOADN R3 3
SETTABLEN R3 R2 3
MOVE R1 R2
RETURN R1 1
)");

    // we can even unroll the loops based on inline argument
    CHECK_EQ("\n" + compileFunction(R"(
local function foo(t, n)
    for i=1, n do
        t[i] = i
    end
    return t
end

local x = foo({}, 3)
return x
)",
                        1, 2),
        R"(
DUPCLOSURE R0 K0 ['foo']
NEWTABLE R2 0 0
LOADN R3 1
SETTABLEN R3 R2 1
LOADN R3 2
SETTABLEN R3 R2 2
LOADN R3 3
SETTABLEN R3 R2 3
MOVE R1 R2
RETURN R1 1
)");
}

TEST_CASE("InlineNestedClosures")
{
    // we can inline functions that contain/return functions
    CHECK_EQ("\n" + compileFunction(R"(
local function foo(x)
    return function(y) return x + y end
end

local x = foo(1)(2)
return x
)",
                        2, 2),
        R"(
DUPCLOSURE R0 K0 ['foo']
LOADN R2 1
NEWCLOSURE R1 P1
CAPTURE VAL R2
LOADN R2 2
CALL R1 1 1
RETURN R1 1
)");
}

TEST_CASE("InlineMutate")
{
    // if the argument is mutated, it gets a register even if the value is constant
    CHECK_EQ("\n" + compileFunction(R"(
local function foo(a)
    a = a or 5
    return a
end

local x = foo(42)
return x
)",
                        1, 2),
        R"(
DUPCLOSURE R0 K0 ['foo']
LOADN R2 42
ORK R2 R2 K1 [5]
MOVE R1 R2
RETURN R1 1
)");

    // if the argument is a local, it can be used directly
    CHECK_EQ("\n" + compileFunction(R"(
local function foo(a)
    return a
end

local x = ...
local y = foo(x)
return y
)",
                        1, 2),
        R"(
DUPCLOSURE R0 K0 ['foo']
GETVARARGS R1 1
MOVE R2 R1
RETURN R2 1
)");

    // ... but if it's mutated, we move it in case it is mutated through a capture during the inlined function
    CHECK_EQ("\n" + compileFunction(R"(
local function foo(a)
    return a
end

local x = ...
x = nil
local y = foo(x)
return y
)",
                        1, 2),
        R"(
DUPCLOSURE R0 K0 ['foo']
GETVARARGS R1 1
LOADNIL R1
MOVE R3 R1
MOVE R2 R3
RETURN R2 1
)");

    // we also don't inline functions if they have been assigned to
    CHECK_EQ("\n" + compileFunction(R"(
local function foo(a)
    return a
end

foo = foo

local x = foo(42)
return x
)",
                        1, 2),
        R"(
DUPCLOSURE R0 K0 ['foo']
MOVE R1 R0
LOADN R2 42
CALL R1 1 1
RETURN R1 1
)");
}

TEST_CASE("InlineUpval")
{
    // if the argument is an upvalue, we naturally need to copy it to a local
    CHECK_EQ("\n" + compileFunction(R"(
local function foo(a)
    return a
end

local b = ...

function bar()
    local x = foo(b)
    return x
end
)",
                        1, 2),
        R"(
GETUPVAL R1 0
MOVE R0 R1
RETURN R0 1
)");

    // if the function uses an upvalue it's more complicated, because the lexical upvalue may become a local
    CHECK_EQ("\n" + compileFunction(R"(
local b = ...

local function foo(a)
    return a + b
end

local x = foo(42)
return x
)",
                        1, 2),
        R"(
GETVARARGS R0 1
DUPCLOSURE R1 K0 ['foo']
CAPTURE VAL R0
LOADN R3 42
ADD R2 R3 R0
RETURN R2 1
)");

    // sometimes the lexical upvalue is deep enough that it's still an upvalue though
    CHECK_EQ("\n" + compileFunction(R"(
local b = ...

function bar()
    local function foo(a)
        return a + b
    end

    local x = foo(42)
    return x
end
)",
                        1, 2),
        R"(
DUPCLOSURE R0 K0 ['foo']
CAPTURE UPVAL U0
LOADN R2 42
GETUPVAL R3 0
ADD R1 R2 R3
RETURN R1 1
)");
}

TEST_CASE("InlineCapture")
{
    // if the argument is captured by a nested closure, normally we can rely on capture by value
    CHECK_EQ("\n" + compileFunction(R"(
local function foo(a)
    return function() return a end
end

local x = ...
local y = foo(x)
return y
)",
                        2, 2),
        R"(
DUPCLOSURE R0 K0 ['foo']
GETVARARGS R1 1
NEWCLOSURE R2 P1
CAPTURE VAL R1
RETURN R2 1
)");

    // if the argument is a constant, we move it to a register so that capture by value can happen
    CHECK_EQ("\n" + compileFunction(R"(
local function foo(a)
    return function() return a end
end

local y = foo(42)
return y
)",
                        2, 2),
        R"(
DUPCLOSURE R0 K0 ['foo']
LOADN R2 42
NEWCLOSURE R1 P1
CAPTURE VAL R2
RETURN R1 1
)");

    // if the argument is an externally mutated variable, we copy it to an argument and capture it by value
    CHECK_EQ("\n" + compileFunction(R"(
local function foo(a)
    return function() return a end
end

local x x = 42
local y = foo(x)
return y
)",
                        2, 2),
        R"(
DUPCLOSURE R0 K0 ['foo']
LOADNIL R1
LOADN R1 42
MOVE R3 R1
NEWCLOSURE R2 P1
CAPTURE VAL R3
RETURN R2 1
)");

    // finally, if the argument is mutated internally, we must capture it by reference and close the upvalue
    CHECK_EQ("\n" + compileFunction(R"(
local function foo(a)
    a = a or 42
    return function() return a end
end

local y = foo()
return y
)",
                        2, 2),
        R"(
DUPCLOSURE R0 K0 ['foo']
LOADNIL R2
ORK R2 R2 K1 [42]
NEWCLOSURE R1 P1
CAPTURE REF R2
CLOSEUPVALS R2
RETURN R1 1
)");

    // note that capture might need to be performed during the fallthrough block
    CHECK_EQ("\n" + compileFunction(R"(
local function foo(a)
    a = a or 42
    print(function() return a end)
end

local x = ...
local y = foo(x)
return y
)",
                        2, 2),
        R"(
DUPCLOSURE R0 K0 ['foo']
GETVARARGS R1 1
MOVE R3 R1
ORK R3 R3 K1 [42]
GETIMPORT R4 3 [print]
NEWCLOSURE R5 P1
CAPTURE REF R3
CALL R4 1 0
LOADNIL R2
CLOSEUPVALS R3
RETURN R2 1
)");

    // note that mutation and capture might be inside internal control flow
    // TODO: this has an oddly redundant CLOSEUPVALS after JUMP; it's not due to inlining, and is an artifact of how StatBlock/StatReturn interact
    // fixing this would reduce the number of redundant CLOSEUPVALS a bit but it only affects bytecode size as these instructions aren't executed
    CHECK_EQ("\n" + compileFunction(R"(
local function foo(a)
    if not a then
        local b b = 42
        return function() return b end
    end
end

local x = ...
local y = foo(x)
return y, x
)",
                        2, 2),
        R"(
DUPCLOSURE R0 K0 ['foo']
GETVARARGS R1 1
JUMPIF R1 L0
LOADNIL R3
LOADN R3 42
NEWCLOSURE R2 P1
CAPTURE REF R3
CLOSEUPVALS R3
JUMP L1
CLOSEUPVALS R3
L0: LOADNIL R2
L1: MOVE R3 R2
MOVE R4 R1
RETURN R3 2
)");
}

TEST_CASE("InlineFallthrough")
{
    // if the function doesn't return, we still fill the results with nil
    CHECK_EQ("\n" + compileFunction(R"(
local function foo()
end

local a, b = foo()
return a, b
)",
                        1, 2),
        R"(
DUPCLOSURE R0 K0 ['foo']
LOADNIL R1
LOADNIL R2
RETURN R1 2
)");

    // this happens even if the function returns conditionally
    CHECK_EQ("\n" + compileFunction(R"(
local function foo(a)
    if a then return 42 end
end

local a, b = foo(false)
return a, b
)",
                        1, 2),
        R"(
DUPCLOSURE R0 K0 ['foo']
LOADNIL R1
LOADNIL R2
RETURN R1 2
)");

    // note though that we can't inline a function like this in multret context
    // this is because we don't have a SETTOP instruction
    CHECK_EQ("\n" + compileFunction(R"(
local function foo()
end

return foo()
)",
                        1, 2),
        R"(
DUPCLOSURE R0 K0 ['foo']
MOVE R1 R0
CALL R1 0 -1
RETURN R1 -1
)");
}

TEST_CASE("InlineArgMismatch")
{
    // when inlining a function, we must respect all the usual rules

    // caller might not have enough arguments
    CHECK_EQ("\n" + compileFunction(R"(
local function foo(a)
    return a
end

local x = foo()
return x
)",
                        1, 2),
        R"(
DUPCLOSURE R0 K0 ['foo']
LOADNIL R1
RETURN R1 1
)");

    // caller might be using multret for arguments
    CHECK_EQ("\n" + compileFunction(R"(
local function foo(a, b)
    return a + b
end

local x = foo(math.modf(1.5))
return x
)",
                        1, 2),
        R"(
DUPCLOSURE R0 K0 ['foo']
LOADK R3 K1 [1.5]
FASTCALL1 20 R3 L0
GETIMPORT R2 4 [math.modf]
CALL R2 1 2
L0: ADD R1 R2 R3
RETURN R1 1
)");

    // caller might be using varargs for arguments
    CHECK_EQ("\n" + compileFunction(R"(
local function foo(a, b)
    return a + b
end

local x = foo(...)
return x
)",
                        1, 2),
        R"(
DUPCLOSURE R0 K0 ['foo']
GETVARARGS R2 2
ADD R1 R2 R3
RETURN R1 1
)");

    // caller might have too many arguments, but we still need to compute them for side effects
    CHECK_EQ("\n" + compileFunction(R"(
local function foo(a)
    return a
end

local x = foo(42, print())
return x
)",
                        1, 2),
        R"(
DUPCLOSURE R0 K0 ['foo']
GETIMPORT R2 2 [print]
CALL R2 0 1
LOADN R1 42
RETURN R1 1
)");

    // caller might not have enough arguments, and the arg might be mutated so it needs a register
    CHECK_EQ("\n" + compileFunction(R"(
local function foo(a)
    a = 42
    return a
end

local x = foo()
return x
)",
                        1, 2),
        R"(
DUPCLOSURE R0 K0 ['foo']
LOADNIL R2
LOADN R2 42
MOVE R1 R2
RETURN R1 1
)");
}

TEST_CASE("InlineMultiple")
{
    // we call this with a different set of variable/constant args
    CHECK_EQ("\n" + compileFunction(R"(
local function foo(a, b)
    return a + b
end

local x, y = ...
local a = foo(x, 1)
local b = foo(1, x)
local c = foo(1, 2)
local d = foo(x, y)
return a, b, c, d
)",
                        1, 2),
        R"(
DUPCLOSURE R0 K0 ['foo']
GETVARARGS R1 2
ADDK R3 R1 K1 [1]
LOADN R5 1
ADD R4 R5 R1
LOADN R5 3
ADD R6 R1 R2
RETURN R3 4
)");
}

TEST_CASE("InlineChain")
{
    // inline a chain of functions
    CHECK_EQ("\n" + compileFunction(R"(
local function foo(a, b)
    return a + b
end

local function bar(x)
    return foo(x, 1) * foo(x, -1)
end

local function baz()
    return (bar(42))
end

return (baz())
)",
                        3, 2),
        R"(
DUPCLOSURE R0 K0 ['foo']
DUPCLOSURE R1 K1 ['bar']
DUPCLOSURE R2 K2 ['baz']
LOADN R4 43
LOADN R5 41
MUL R3 R4 R5
RETURN R3 1
)");
}

TEST_CASE("InlineThresholds")
{
    ScopedFastInt sfis[] = {
        {FInt::LuauCompileInlineThreshold, 25},
        {FInt::LuauCompileInlineThresholdMaxBoost, 300},
        {FInt::LuauCompileInlineDepth, 2},
    };

    // this function has enormous register pressure (50 regs) so we choose not to inline it
    CHECK_EQ("\n" + compileFunction(R"(
local function foo()
    return {{{{{{{{{{{{{{{{{{{{{{{{{{{{{{{{{{{{{{{{{{{{{{{{{{}}}}}}}}}}}}}}}}}}}}}}}}}}}}}}}}}}}}}}}}}}}}}}}}}}
end

return (foo())
)",
                        1, 2),
        R"(
DUPCLOSURE R0 K0 ['foo']
MOVE R1 R0
CALL R1 0 1
RETURN R1 1
)");

    // this function has less register pressure but a large cost
    CHECK_EQ("\n" + compileFunction(R"(
local function foo()
    return {},{},{},{},{}
end

return (foo())
)",
                        1, 2),
        R"(
DUPCLOSURE R0 K0 ['foo']
MOVE R1 R0
CALL R1 0 1
RETURN R1 1
)");

    // this chain of function is of length 3 but our limit in this test is 2, so we call foo twice
    CHECK_EQ("\n" + compileFunction(R"(
local function foo(a, b)
    return a + b
end

local function bar(x)
    return foo(x, 1) * foo(x, -1)
end

local function baz()
    return (bar(42))
end

return (baz())
)",
                        3, 2),
        R"(
DUPCLOSURE R0 K0 ['foo']
DUPCLOSURE R1 K1 ['bar']
DUPCLOSURE R2 K2 ['baz']
MOVE R4 R0
LOADN R5 42
LOADN R6 1
CALL R4 2 1
MOVE R5 R0
LOADN R6 42
LOADN R7 -1
CALL R5 2 1
MUL R3 R4 R5
RETURN R3 1
)");
}

TEST_CASE("InlineIIFE")
{
    // IIFE with arguments
    CHECK_EQ("\n" + compileFunction(R"(
function choose(a, b, c)
    return ((function(a, b, c) if a then return b else return c end end)(a, b, c))
end
)",
                        1, 2),
        R"(
JUMPIFNOT R0 L0
MOVE R3 R1
RETURN R3 1
L0: MOVE R3 R2
RETURN R3 1
RETURN R3 1
)");

    // IIFE with upvalues
    CHECK_EQ("\n" + compileFunction(R"(
function choose(a, b, c)
    return ((function() if a then return b else return c end end)())
end
)",
                        1, 2),
        R"(
JUMPIFNOT R0 L0
MOVE R3 R1
RETURN R3 1
L0: MOVE R3 R2
RETURN R3 1
RETURN R3 1
)");
}

TEST_CASE("InlineRecurseArguments")
{
    // the example looks silly but we preserve it verbatim as it was found by fuzzer for a previous version of the compiler
    CHECK_EQ("\n" + compileFunction(R"(
local function foo(a, b)
end
foo(foo(foo,foo(foo,foo))[foo])
)",
                        1, 2),
        R"(
DUPCLOSURE R0 K0 ['foo']
LOADNIL R3
LOADNIL R2
GETTABLE R1 R2 R0
RETURN R0 0
)");

    // verify that invocations of the inlined function in any position for computing the arguments to itself compile
    CHECK_EQ("\n" + compileFunction(R"(
local function foo(a, b)
    return a + b
end

local x, y, z = ...

return foo(foo(x, y), foo(z, 1))
)",
                        1, 2),
        R"(
DUPCLOSURE R0 K0 ['foo']
GETVARARGS R1 3
ADD R5 R1 R2
ADDK R6 R3 K1 [1]
ADD R4 R5 R6
RETURN R4 1
)");

    // verify that invocations of the inlined function in any position for computing the arguments to itself compile, including constants and locals
    // note that foo(k1, k2) doesn't get constant folded, so there's still actual math emitted for some of the calls below
    CHECK_EQ("\n" + compileFunction(R"(
local function foo(a, b)
    return a + b
end

local x, y, z = ...

return
    foo(foo(1, 2), 3),
    foo(1, foo(2, 3)),
    foo(x, foo(2, 3)),
    foo(x, foo(y, 3)),
    foo(x, foo(y, z)),
    foo(x+0, foo(y, z)),
    foo(x+0, foo(y+0, z)),
    foo(x+0, foo(y, z+0)),
    foo(1, foo(x, y))
)",
                        1, 2),
        R"(
DUPCLOSURE R0 K0 ['foo']
GETVARARGS R1 3
LOADN R5 3
ADDK R4 R5 K1 [3]
LOADN R6 5
LOADN R7 1
ADD R5 R7 R6
LOADN R7 5
ADD R6 R1 R7
ADDK R8 R2 K1 [3]
ADD R7 R1 R8
ADD R9 R2 R3
ADD R8 R1 R9
ADDK R10 R1 K2 [0]
ADD R11 R2 R3
ADD R9 R10 R11
ADDK R11 R1 K2 [0]
ADDK R13 R2 K2 [0]
ADD R12 R13 R3
ADD R10 R11 R12
ADDK R12 R1 K2 [0]
ADDK R14 R3 K2 [0]
ADD R13 R2 R14
ADD R11 R12 R13
ADD R13 R1 R2
LOADN R14 1
ADD R12 R14 R13
RETURN R4 9
)");
}

TEST_CASE("InlineFastCallK")
{
    CHECK_EQ("\n" + compileFunction(R"(
local function set(l0)
    rawset({}, l0)
end

set(false)
set({})
)",
                        1, 2),
        R"(
DUPCLOSURE R0 K0 ['set']
NEWTABLE R2 0 0
FASTCALL2K 49 R2 K1 L0 [false]
LOADK R3 K1 [false]
GETIMPORT R1 3 [rawset]
CALL R1 2 0
L0: NEWTABLE R1 0 0
NEWTABLE R3 0 0
FASTCALL2 49 R3 R1 L1
MOVE R4 R1
GETIMPORT R2 3 [rawset]
CALL R2 2 0
L1: RETURN R0 0
)");
}

TEST_CASE("InlineExprIndexK")
{
    CHECK_EQ("\n" + compileFunction(R"(
local _ = function(l0)
local _ = nil
while _(_)[_] do
end
end
local _ = _(0)[""]
if _ then
do
for l0=0,8 do
end
end
elseif _ then
_ = nil
do
for l0=0,8 do
return true
end
end
end
)",
                        1, 2),
        R"(
DUPCLOSURE R0 K0 []
L0: LOADNIL R4
LOADNIL R5
CALL R4 1 1
LOADNIL R5
GETTABLE R3 R4 R5
JUMPIFNOT R3 L1
JUMPBACK L0
L1: LOADNIL R2
GETTABLEKS R1 R2 K1 ['']
JUMPIFNOT R1 L2
RETURN R0 0
L2: JUMPIFNOT R1 L3
LOADNIL R1
LOADB R2 1
RETURN R2 1
LOADB R2 1
RETURN R2 1
LOADB R2 1
RETURN R2 1
LOADB R2 1
RETURN R2 1
LOADB R2 1
RETURN R2 1
LOADB R2 1
RETURN R2 1
LOADB R2 1
RETURN R2 1
LOADB R2 1
RETURN R2 1
LOADB R2 1
RETURN R2 1
L3: RETURN R0 0
)");
}

TEST_CASE("InlineHiddenMutation")
{
    // when the argument is assigned inside the function, we can't reuse the local
    CHECK_EQ("\n" + compileFunction(R"(
local function foo(a)
    a = 42
    return a
end

local x = ...
local y = foo(x :: number)
return y
)",
                        1, 2),
        R"(
DUPCLOSURE R0 K0 ['foo']
GETVARARGS R1 1
MOVE R3 R1
LOADN R3 42
MOVE R2 R3
RETURN R2 1
)");

    // and neither can we do that when it's assigned outside the function
    CHECK_EQ("\n" + compileFunction(R"(
local function foo(a)
    mutator()
    return a
end

local x = ...
mutator = function() x = 42 end

local y = foo(x :: number)
return y
)",
                        2, 2),
        R"(
DUPCLOSURE R0 K0 ['foo']
GETVARARGS R1 1
NEWCLOSURE R2 P1
CAPTURE REF R1
SETGLOBAL R2 K1 ['mutator']
MOVE R3 R1
GETGLOBAL R4 K1 ['mutator']
CALL R4 0 0
MOVE R2 R3
CLOSEUPVALS R1
RETURN R2 1
)");
}

TEST_CASE("InlineMultret")
{
    // inlining a function in multret context is prohibited since we can't adjust L->top outside of CALL/GETVARARGS
    CHECK_EQ("\n" + compileFunction(R"(
local function foo(a)
    return a()
end

return foo(42)
)",
                        1, 2),
        R"(
DUPCLOSURE R0 K0 ['foo']
MOVE R1 R0
LOADN R2 42
CALL R1 1 -1
RETURN R1 -1
)");

    // however, if we can deduce statically that a function always returns a single value, the inlining will work
    CHECK_EQ("\n" + compileFunction(R"(
local function foo(a)
    return a
end

return foo(42)
)",
                        1, 2),
        R"(
DUPCLOSURE R0 K0 ['foo']
LOADN R1 42
RETURN R1 1
)");

    // this analysis will also propagate through other functions
    CHECK_EQ("\n" + compileFunction(R"(
local function foo(a)
    return a
end

local function bar(a)
    return foo(a)
end

return bar(42)
)",
                        2, 2),
        R"(
DUPCLOSURE R0 K0 ['foo']
DUPCLOSURE R1 K1 ['bar']
LOADN R2 42
RETURN R2 1
)");

    // we currently don't do this analysis fully for recursive functions since they can't be inlined anyway
    CHECK_EQ("\n" + compileFunction(R"(
local function foo(a)
    return foo(a)
end

return foo(42)
)",
                        1, 2),
        R"(
DUPCLOSURE R0 K0 ['foo']
CAPTURE VAL R0
MOVE R1 R0
LOADN R2 42
CALL R1 1 -1
RETURN R1 -1
)");

    // we do this for builtins though as we assume getfenv is not used or is not changing arity
    CHECK_EQ("\n" + compileFunction(R"(
local function foo(a)
    return math.abs(a)
end

return foo(42)
)",
                        1, 2),
        R"(
DUPCLOSURE R0 K0 ['foo']
LOADN R1 42
RETURN R1 1
)");
}

TEST_CASE("ReturnConsecutive")
{
    // we can return a single local directly
    CHECK_EQ("\n" + compileFunction0(R"(
local x = ...
return x
)"),
        R"(
GETVARARGS R0 1
RETURN R0 1
)");

    // or multiple, when they are allocated in consecutive registers
    CHECK_EQ("\n" + compileFunction0(R"(
local x, y = ...
return x, y
)"),
        R"(
GETVARARGS R0 2
RETURN R0 2
)");

    // but not if it's an expression
    CHECK_EQ("\n" + compileFunction0(R"(
local x, y = ...
return x, y + 1
)"),
        R"(
GETVARARGS R0 2
MOVE R2 R0
ADDK R3 R1 K0 [1]
RETURN R2 2
)");

    // or a local with wrong register number
    CHECK_EQ("\n" + compileFunction0(R"(
local x, y = ...
return y, x
)"),
        R"(
GETVARARGS R0 2
MOVE R2 R1
MOVE R3 R0
RETURN R2 2
)");

    // also double check the optimization doesn't trip on no-argument return (these are rare)
    CHECK_EQ("\n" + compileFunction0(R"(
return
)"),
        R"(
RETURN R0 0
)");

    // this optimization also works in presence of group / type casts
    CHECK_EQ("\n" + compileFunction0(R"(
local x, y = ...
return (x), y :: number
)"),
        R"(
GETVARARGS R0 2
RETURN R0 2
)");
}

TEST_CASE("OptimizationLevel")
{
    // at optimization level 1, no inlining is performed
    CHECK_EQ("\n" + compileFunction(R"(
local function foo(a)
    return a
end

return foo(42)
)",
                        1, 1),
        R"(
DUPCLOSURE R0 K0 ['foo']
MOVE R1 R0
LOADN R2 42
CALL R1 1 -1
RETURN R1 -1
)");

    // you can override the level from 1 to 2 to force it
    CHECK_EQ("\n" + compileFunction(R"(
--!optimize 2
local function foo(a)
    return a
end

return foo(42)
)",
                        1, 1),
        R"(
DUPCLOSURE R0 K0 ['foo']
LOADN R1 42
RETURN R1 1
)");

    // you can also override it externally
    CHECK_EQ("\n" + compileFunction(R"(
local function foo(a)
    return a
end

return foo(42)
)",
                        1, 2),
        R"(
DUPCLOSURE R0 K0 ['foo']
LOADN R1 42
RETURN R1 1
)");

    // ... after which you can downgrade it back via hot comment
    CHECK_EQ("\n" + compileFunction(R"(
--!optimize 1
local function foo(a)
    return a
end

return foo(42)
)",
                        1, 2),
        R"(
DUPCLOSURE R0 K0 ['foo']
MOVE R1 R0
LOADN R2 42
CALL R1 1 -1
RETURN R1 -1
)");
}

TEST_CASE("BuiltinFolding")
{
    CHECK_EQ("\n" + compileFunction(R"(
return
    math.abs(-42),
    math.acos(1),
    math.asin(0),
    math.atan2(0, 1),
    math.atan(0),
    math.ceil(1.5),
    math.cosh(0),
    math.cos(0),
    math.deg(3.14159265358979323846),
    math.exp(0),
    math.floor(-1.5),
    math.fmod(7, 3),
    math.ldexp(0.5, 3),
    math.log10(100),
    math.log(1),
    math.log(4, 2),
    math.log(64, 4),
    math.max(1, 2, 3),
    math.min(1, 2, 3),
    math.pow(3, 3),
    math.floor(math.rad(180)),
    math.sinh(0),
    math.sin(0),
    math.sqrt(9),
    math.tanh(0),
    math.tan(0),
    bit32.arshift(-10, 1),
    bit32.arshift(10, 1),
    bit32.band(1, 3),
    bit32.bnot(-2),
    bit32.bor(1, 2),
    bit32.bxor(3, 7),
    bit32.btest(1, 3),
    bit32.extract(100, 1, 3),
    bit32.lrotate(100, -1),
    bit32.lshift(100, 1),
    bit32.replace(100, 5, 1, 3),
    bit32.rrotate(100, -1),
    bit32.rshift(100, 1),
    type(100),
    string.byte("a"),
    string.byte("abc", 2),
    string.len("abc"),
    typeof(true),
    math.clamp(-1, 0, 1),
    math.sign(77),
    math.round(7.6),
    bit32.extract(-1, 31),
    bit32.replace(100, 1, 0),
    math.log(100, 10),
    typeof(nil),
    (type("fin"))
)",
                        0, 2),
        R"(
LOADN R0 42
LOADN R1 0
LOADN R2 0
LOADN R3 0
LOADN R4 0
LOADN R5 2
LOADN R6 1
LOADN R7 1
LOADN R8 180
LOADN R9 1
LOADN R10 -2
LOADN R11 1
LOADN R12 4
LOADN R13 2
LOADN R14 0
LOADN R15 2
LOADN R16 3
LOADN R17 3
LOADN R18 1
LOADN R19 27
LOADN R20 3
LOADN R21 0
LOADN R22 0
LOADN R23 3
LOADN R24 0
LOADN R25 0
LOADK R26 K0 [4294967291]
LOADN R27 5
LOADN R28 1
LOADN R29 1
LOADN R30 3
LOADN R31 4
LOADB R32 1
LOADN R33 2
LOADN R34 50
LOADN R35 200
LOADN R36 106
LOADN R37 200
LOADN R38 50
LOADK R39 K1 ['number']
LOADN R40 97
LOADN R41 98
LOADN R42 3
LOADK R43 K2 ['boolean']
LOADN R44 0
LOADN R45 1
LOADN R46 8
LOADN R47 1
LOADN R48 101
LOADN R49 2
LOADK R50 K3 ['nil']
LOADK R51 K4 ['string']
RETURN R0 52
)");
}

TEST_CASE("BuiltinFoldingProhibited")
{
    CHECK_EQ("\n" + compileFunction(R"(
return
    math.abs(),
    math.max(1, true),
    string.byte("abc", 42),
    bit32.rshift(10, 42),
    bit32.extract(1, 2, "3"),
    bit32.bor(1, true),
    bit32.band(1, true),
    bit32.bxor(1, true),
    bit32.btest(1, true),
    math.min(1, true)
)",
                        0, 2),
        R"(
FASTCALL 2 L0
GETIMPORT R0 2 [math.abs]
CALL R0 0 1
L0: LOADN R2 1
FASTCALL2K 18 R2 K3 L1 [true]
LOADK R3 K3 [true]
GETIMPORT R1 5 [math.max]
CALL R1 2 1
L1: LOADK R3 K6 ['abc']
FASTCALL2K 41 R3 K7 L2 [42]
LOADK R4 K7 [42]
GETIMPORT R2 10 [string.byte]
CALL R2 2 1
L2: LOADN R4 10
FASTCALL2K 39 R4 K7 L3 [42]
LOADK R5 K7 [42]
GETIMPORT R3 13 [bit32.rshift]
CALL R3 2 1
L3: LOADN R5 1
LOADN R6 2
LOADK R7 K14 ['3']
FASTCALL 34 L4
GETIMPORT R4 16 [bit32.extract]
CALL R4 3 1
L4: LOADN R6 1
FASTCALL2K 31 R6 K3 L5 [true]
LOADK R7 K3 [true]
GETIMPORT R5 18 [bit32.bor]
CALL R5 2 1
L5: LOADN R7 1
FASTCALL2K 29 R7 K3 L6 [true]
LOADK R8 K3 [true]
GETIMPORT R6 20 [bit32.band]
CALL R6 2 1
L6: LOADN R8 1
FASTCALL2K 32 R8 K3 L7 [true]
LOADK R9 K3 [true]
GETIMPORT R7 22 [bit32.bxor]
CALL R7 2 1
L7: LOADN R9 1
FASTCALL2K 33 R9 K3 L8 [true]
LOADK R10 K3 [true]
GETIMPORT R8 24 [bit32.btest]
CALL R8 2 1
L8: LOADN R10 1
FASTCALL2K 19 R10 K3 L9 [true]
LOADK R11 K3 [true]
GETIMPORT R9 26 [math.min]
CALL R9 2 1
L9: RETURN R0 10
)");
}

TEST_CASE("BuiltinFoldingProhibitedCoverage")
{
    const char* builtins[] = {
        "math.abs",
        "math.acos",
        "math.asin",
        "math.atan2",
        "math.atan",
        "math.ceil",
        "math.cosh",
        "math.cos",
        "math.deg",
        "math.exp",
        "math.floor",
        "math.fmod",
        "math.ldexp",
        "math.log10",
        "math.log",
        "math.max",
        "math.min",
        "math.pow",
        "math.rad",
        "math.sinh",
        "math.sin",
        "math.sqrt",
        "math.tanh",
        "math.tan",
        "bit32.arshift",
        "bit32.band",
        "bit32.bnot",
        "bit32.bor",
        "bit32.bxor",
        "bit32.btest",
        "bit32.extract",
        "bit32.lrotate",
        "bit32.lshift",
        "bit32.replace",
        "bit32.rrotate",
        "bit32.rshift",
        "type",
        "string.byte",
        "string.len",
        "typeof",
        "math.clamp",
        "math.sign",
        "math.round",
    };

    for (const char* func : builtins)
    {
        std::string source = "return ";
        source += func;
        source += "()";

        std::string bc = compileFunction(source.c_str(), 0, 2);

        CHECK(bc.find("FASTCALL") != std::string::npos);
    }
}

TEST_CASE("BuiltinFoldingMultret")
{
    CHECK_EQ("\n" + compileFunction(R"(
local NoLanes: Lanes = --[[                             ]] 0b0000000000000000000000000000000
local OffscreenLane: Lane = --[[                        ]] 0b1000000000000000000000000000000

local function getLanesToRetrySynchronouslyOnError(root: FiberRoot): Lanes
    local everythingButOffscreen = bit32.band(root.pendingLanes, bit32.bnot(OffscreenLane))
    if everythingButOffscreen ~= NoLanes then
        return everythingButOffscreen
    end
    if bit32.band(everythingButOffscreen, OffscreenLane) ~= 0 then
        return OffscreenLane
    end
    return NoLanes
end
)",
                        0, 2),
        R"(
GETTABLEKS R2 R0 K0 ['pendingLanes']
FASTCALL2K 29 R2 K1 L0 [3221225471]
LOADK R3 K1 [3221225471]
GETIMPORT R1 4 [bit32.band]
CALL R1 2 1
L0: JUMPXEQKN R1 K5 L1 [0]
RETURN R1 1
L1: FASTCALL2K 29 R1 K6 L2 [1073741824]
MOVE R3 R1
LOADK R4 K6 [1073741824]
GETIMPORT R2 4 [bit32.band]
CALL R2 2 1
L2: JUMPXEQKN R2 K5 L3 [0]
LOADK R2 K6 [1073741824]
RETURN R2 1
L3: LOADN R2 0
RETURN R2 1
)");

    // Note: similarly, here we should have folded the return value but haven't because it's the last call in the sequence
    CHECK_EQ("\n" + compileFunction(R"(
return math.abs(-42)
)",
                        0, 2),
        R"(
LOADN R0 42
RETURN R0 1
)");
}

TEST_CASE("LocalReassign")
{
    // locals can be re-assigned and the register gets reused
    CHECK_EQ("\n" + compileFunction0(R"(
local function test(a, b)
    local c = a
    return c + b
end
)"),
        R"(
ADD R2 R0 R1
RETURN R2 1
)");

    // this works if the expression is using type casts or grouping
    CHECK_EQ("\n" + compileFunction0(R"(
local function test(a, b)
    local c = (a :: number)
    return c + b
end
)"),
        R"(
ADD R2 R0 R1
RETURN R2 1
)");

    // the optimization requires that neither local is mutated
    CHECK_EQ("\n" + compileFunction0(R"(
local function test(a, b)
    local c = a
    c += 0
    local d = b
    b += 0
    return c + d
end
)"),
        R"(
MOVE R2 R0
ADDK R2 R2 K0 [0]
MOVE R3 R1
ADDK R1 R1 K0 [0]
ADD R4 R2 R3
RETURN R4 1
)");

    // sanity check for two values
    CHECK_EQ("\n" + compileFunction0(R"(
local function test(a, b)
    local c = a
    local d = b
    return c + d
end
)"),
        R"(
ADD R2 R0 R1
RETURN R2 1
)");

    // note: we currently only support this for single assignments
    CHECK_EQ("\n" + compileFunction0(R"(
local function test(a, b)
    local c, d = a, b
    return c + d
end
)"),
        R"(
MOVE R2 R0
MOVE R3 R1
ADD R4 R2 R3
RETURN R4 1
)");

    // of course, captures capture the original register as well (by value since it's immutable)
    CHECK_EQ("\n" + compileFunction(R"(
local function test(a, b)
    local c = a
    local d = b
    return function() return c + d end
end
)",
                        1),
        R"(
NEWCLOSURE R2 P0
CAPTURE VAL R0
CAPTURE VAL R1
RETURN R2 1
)");
}

TEST_CASE("MultipleAssignments")
{
    // order of assignments is left to right
    CHECK_EQ("\n" + compileFunction0(R"(
        local a, b
        a, b = f(1), f(2)
    )"),
        R"(
LOADNIL R0
LOADNIL R1
GETIMPORT R2 1 [f]
LOADN R3 1
CALL R2 1 1
MOVE R0 R2
GETIMPORT R2 1 [f]
LOADN R3 2
CALL R2 1 1
MOVE R1 R2
RETURN R0 0
)");

    // this includes table assignments
    CHECK_EQ("\n" + compileFunction0(R"(
        local t
        t[1], t[2] = 3, 4
    )"),
        R"(
LOADNIL R0
LOADNIL R1
LOADN R2 3
LOADN R3 4
SETTABLEN R2 R0 1
SETTABLEN R3 R1 2
RETURN R0 0
)");

    // semantically, we evaluate the right hand side first; this allows us to e.g swap elements in a table easily
    CHECK_EQ("\n" + compileFunction0(R"(
        local t = ...
        t[1], t[2] = t[2], t[1]
    )"),
        R"(
GETVARARGS R0 1
GETTABLEN R1 R0 2
GETTABLEN R2 R0 1
SETTABLEN R1 R0 1
SETTABLEN R2 R0 2
RETURN R0 0
)");

    // however, we need to optimize local assignments; to do this well, we need to handle assignment conflicts
    // let's first go through a few cases where there are no conflicts:

    // when multiple assignments have no conflicts (all local vars are read after being assigned), codegen is the same as a series of single
    // assignments
    CHECK_EQ("\n" + compileFunction0(R"(
        local xm1, x, xp1, xi = ...

        xm1,x,xp1,xi = x,xp1,xp1+1,xi-1
    )"),
        R"(
GETVARARGS R0 4
MOVE R0 R1
MOVE R1 R2
ADDK R2 R2 K0 [1]
SUBK R3 R3 K0 [1]
RETURN R0 0
)");

    // similar example to above from a more complex case
    CHECK_EQ("\n" + compileFunction0(R"(
        local a, b, c, d, e, f, g, h, t1, t2 = ...

        h, g, f, e, d, c, b, a = g, f, e, d + t1, c, b, a, t1 + t2
    )"),
        R"(
GETVARARGS R0 10
MOVE R7 R6
MOVE R6 R5
MOVE R5 R4
ADD R4 R3 R8
MOVE R3 R2
MOVE R2 R1
MOVE R1 R0
ADD R0 R8 R9
RETURN R0 0
)");

    // when locals have a conflict, we assign temporaries instead of locals, and at the end copy the values back
    // the basic example of this is a swap/rotate
    CHECK_EQ("\n" + compileFunction0(R"(
        local a, b = ...
        a, b = b, a
    )"),
        R"(
GETVARARGS R0 2
MOVE R2 R1
MOVE R1 R0
MOVE R0 R2
RETURN R0 0
)");

    CHECK_EQ("\n" + compileFunction0(R"(
        local a, b, c = ...
        a, b, c = c, a, b
    )"),
        R"(
GETVARARGS R0 3
MOVE R3 R2
MOVE R4 R0
MOVE R2 R1
MOVE R0 R3
MOVE R1 R4
RETURN R0 0
)");

    CHECK_EQ("\n" + compileFunction0(R"(
        local a, b, c = ...
        a, b, c = b, c, a
    )"),
        R"(
GETVARARGS R0 3
MOVE R3 R1
MOVE R1 R2
MOVE R2 R0
MOVE R0 R3
RETURN R0 0
)");

    // multiple assignments with multcall handling - foo() evalutes to temporary registers and they are copied out to target
    CHECK_EQ("\n" + compileFunction0(R"(
        local a, b, c, d = ...
        a, b, c, d = 1, foo()
    )"),
        R"(
GETVARARGS R0 4
LOADN R0 1
GETIMPORT R4 1 [foo]
CALL R4 0 3
MOVE R1 R4
MOVE R2 R5
MOVE R3 R6
RETURN R0 0
)");

    // note that during this we still need to handle local reassignment, eg when table assignments are performed
    CHECK_EQ("\n" + compileFunction0(R"(
        local a, b, c, d = ...
        a, b[a], c[d], d = 1, foo()
    )"),
        R"(
GETVARARGS R0 4
LOADN R4 1
GETIMPORT R6 1 [foo]
CALL R6 0 3
SETTABLE R6 R1 R0
SETTABLE R7 R2 R3
MOVE R0 R4
MOVE R3 R8
RETURN R0 0
)");

    // multiple assignments with multcall handling - foo evaluates to a single argument so all remaining locals are assigned to nil
    // note that here we don't assign the locals directly, as this case is very rare so we use the similar code path as above
    CHECK_EQ("\n" + compileFunction0(R"(
        local a, b, c, d = ...
        a, b, c, d = 1, foo
    )"),
        R"(
GETVARARGS R0 4
LOADN R0 1
GETIMPORT R4 1 [foo]
LOADNIL R5
LOADNIL R6
MOVE R1 R4
MOVE R2 R5
MOVE R3 R6
RETURN R0 0
)");

    // note that we also try to use locals as a source of assignment directly when assigning fields; this works using old local value when possible
    CHECK_EQ("\n" + compileFunction0(R"(
        local a, b = ...
        a[1], a[2] = b, b + 1
    )"),
        R"(
GETVARARGS R0 2
ADDK R2 R1 K0 [1]
SETTABLEN R1 R0 1
SETTABLEN R2 R0 2
RETURN R0 0
)");

    // ... of course if the local is reassigned, we defer the assignment until later
    CHECK_EQ("\n" + compileFunction0(R"(
        local a, b = ...
        b, a[1] = 42, b
    )"),
        R"(
GETVARARGS R0 2
LOADN R2 42
SETTABLEN R1 R0 1
MOVE R1 R2
RETURN R0 0
)");

    // when there are more expressions when values, we evalute them for side effects, but they also participate in conflict handling
    CHECK_EQ("\n" + compileFunction0(R"(
        local a, b = ...
        a, b = 1, 2, a + b
    )"),
        R"(
GETVARARGS R0 2
LOADN R2 1
LOADN R3 2
ADD R4 R0 R1
MOVE R0 R2
MOVE R1 R3
RETURN R0 0
)");

    // because we perform assignments to complex l-values after assignments to locals, we make sure register conflicts are tracked accordingly
    CHECK_EQ("\n" + compileFunction0(R"(
        local a, b = ...
        a[1], b = b, b + 1
    )"),
        R"(
GETVARARGS R0 2
ADDK R2 R1 K0 [1]
SETTABLEN R1 R0 1
MOVE R1 R2
RETURN R0 0
)");
}

TEST_CASE("BuiltinExtractK")
{
    // below, K0 refers to a packed f+w constant for bit32.extractk builtin
    // K1 and K2 refer to 1 and 3 and are only used during fallback path
    CHECK_EQ("\n" + compileFunction0(R"(
local v = ...

return bit32.extract(v, 1, 3)
)"),
        R"(
GETVARARGS R0 1
FASTCALL2K 59 R0 K0 L0 [65]
MOVE R2 R0
LOADK R3 K1 [1]
LOADK R4 K2 [3]
GETIMPORT R1 5 [bit32.extract]
CALL R1 3 -1
L0: RETURN R1 -1
)");
}

TEST_CASE("SkipSelfAssignment")
{
    CHECK_EQ("\n" + compileFunction0("local a a = a"), R"(
LOADNIL R0
RETURN R0 0
)");

    CHECK_EQ("\n" + compileFunction0("local a a = a :: number"), R"(
LOADNIL R0
RETURN R0 0
)");

    CHECK_EQ("\n" + compileFunction0("local a a = (((a)))"), R"(
LOADNIL R0
RETURN R0 0
)");

    // Keep it on optimization level 0
    CHECK_EQ("\n" + compileFunction("local a a = a", 0, 0), R"(
LOADNIL R0
MOVE R0 R0
RETURN R0 0
)");
}

TEST_CASE("ElideJumpAfterIf")
{
    // break refers to outer loop => we can elide unconditional branches
    CHECK_EQ("\n" + compileFunction0(R"(
local foo, bar = ...
repeat
    if foo then break
    elseif bar then break
    end
    print(1234)
until foo == bar
)"),
        R"(
GETVARARGS R0 2
L0: JUMPIFNOT R0 L1
RETURN R0 0
L1: JUMPIF R1 L2
GETIMPORT R2 1 [print]
LOADN R3 1234
CALL R2 1 0
JUMPIFEQ R0 R1 L2
JUMPBACK L0
L2: RETURN R0 0
)");

    // break refers to inner loop => branches remain
    CHECK_EQ("\n" + compileFunction0(R"(
local foo, bar = ...
repeat
    if foo then while true do break end
    elseif bar then while true do break end
    end
    print(1234)
until foo == bar
)"),
        R"(
GETVARARGS R0 2
L0: JUMPIFNOT R0 L1
JUMP L2
JUMPBACK L2
JUMP L2
L1: JUMPIFNOT R1 L2
JUMP L2
JUMPBACK L2
L2: GETIMPORT R2 1 [print]
LOADN R3 1234
CALL R2 1 0
JUMPIFEQ R0 R1 L3
JUMPBACK L0
L3: RETURN R0 0
)");
}

TEST_CASE("BuiltinArity")
{
    // by default we can't assume that we know parameter/result count for builtins as they can be overridden at runtime
    CHECK_EQ("\n" + compileFunction(R"(
return math.abs(unknown())
)",
                        0, 1),
        R"(
GETIMPORT R1 1 [unknown]
CALL R1 0 -1
FASTCALL 2 L0
GETIMPORT R0 4 [math.abs]
CALL R0 -1 -1
L0: RETURN R0 -1
)");

    // however, when using optimization level 2, we assume compile time knowledge about builtin behavior even if we can't deoptimize that with fenv
    // in the test case below, this allows us to synthesize a more efficient FASTCALL1 (and use a fixed-return call to unknown)
    CHECK_EQ("\n" + compileFunction(R"(
return math.abs(unknown())
)",
                        0, 2),
        R"(
GETIMPORT R1 1 [unknown]
CALL R1 0 1
FASTCALL1 2 R1 L0
GETIMPORT R0 4 [math.abs]
CALL R0 1 1
L0: RETURN R0 1
)");

    // some builtins are variadic, and as such they can't use fixed-length fastcall variants
    CHECK_EQ("\n" + compileFunction(R"(
return math.max(0, unknown())
)",
                        0, 2),
        R"(
LOADN R1 0
GETIMPORT R2 1 [unknown]
CALL R2 0 -1
FASTCALL 18 L0
GETIMPORT R0 4 [math.max]
CALL R0 -1 1
L0: RETURN R0 1
)");

    // some builtins are not variadic but don't have a fixed number of arguments; we currently don't optimize this although we might start to in the
    // future
    CHECK_EQ("\n" + compileFunction(R"(
return bit32.extract(0, 1, unknown())
)",
                        0, 2),
        R"(
LOADN R1 0
LOADN R2 1
GETIMPORT R3 1 [unknown]
CALL R3 0 -1
FASTCALL 34 L0
GETIMPORT R0 4 [bit32.extract]
CALL R0 -1 1
L0: RETURN R0 1
)");

    // some builtins are not variadic and have a fixed number of arguments but are not none-safe, meaning that we can't replace calls that may
    // return none with calls that will return nil
    CHECK_EQ("\n" + compileFunction(R"(
return type(unknown())
)",
                        0, 2),
        R"(
GETIMPORT R1 1 [unknown]
CALL R1 0 -1
FASTCALL 40 L0
GETIMPORT R0 3 [type]
CALL R0 -1 1
L0: RETURN R0 1
)");

    // importantly, this optimization also helps us get around the multret inlining restriction for builtin wrappers
    CHECK_EQ("\n" + compileFunction(R"(
local function new()
    return setmetatable({}, MT)
end

return new()
)",
                        1, 2),
        R"(
DUPCLOSURE R0 K0 ['new']
NEWTABLE R2 0 0
GETIMPORT R3 2 [MT]
FASTCALL2 61 R2 R3 L0
GETIMPORT R1 4 [setmetatable]
CALL R1 2 1
L0: RETURN R1 1
)");

    // note that the results of this optimization are benign in fixed-arg contexts which dampens the effect of fenv substitutions on correctness in
    // practice
    CHECK_EQ("\n" + compileFunction(R"(
local x = ...
local y, z = type(x)
return type(y, z)
)",
                        0, 2),
        R"(
GETVARARGS R0 1
FASTCALL1 40 R0 L0
MOVE R2 R0
GETIMPORT R1 1 [type]
CALL R1 1 2
L0: FASTCALL2 40 R1 R2 L1
MOVE R4 R1
MOVE R5 R2
GETIMPORT R3 1 [type]
CALL R3 2 1
L1: RETURN R3 1
)");
}

TEST_CASE("EncodedTypeTable")
{
    CHECK_EQ("\n" + compileTypeTable(R"(
function myfunc(test: string, num: number)
    print(test)
end

function myfunc2(test: number?)
end

function myfunc3(test: string, n: number)
end

function myfunc4(test: string | number, n: number)
end

-- Promoted to function(any, any) since general unions are not supported.
-- Functions with all `any` parameters will have omitted type info.
function myfunc5(test: string | number, n: number | boolean)
end

function myfunc6(test: (number) -> string)
end

myfunc('test')
)"),
        R"(
0: function(string, number)
1: function(number?)
2: function(string, number)
3: function(any, number)
5: function(function)
)");

    CHECK_EQ("\n" + compileTypeTable(R"(
local Str = {
    a = 1
}

-- Implicit `self` parameter is automatically assumed to be table type.
function Str:test(n: number)
    print(self.a, n)
end

Str:test(234)
)"),
        R"(
0: function(table, number)
)");
}

TEST_CASE("HostTypesAreUserdata")
{
    CHECK_EQ("\n" + compileTypeTable(R"(
function myfunc(test: string, num: number)
    print(test)
end

function myfunc2(test: Instance, num: number)
end

type Foo = string

function myfunc3(test: string, n: Foo)
end

function myfunc4<Bar>(test: Bar, n: Part)
end
)"),
        R"(
0: function(string, number)
1: function(userdata, number)
2: function(string, string)
3: function(any, userdata)
)");
}

TEST_CASE("HostTypesVector")
{
    CHECK_EQ("\n" + compileTypeTable(R"(
function myfunc(test: Instance, pos: Vector3)
end

function myfunc2<Vector3>(test: Instance, pos: Vector3)
end

do
    type Vector3 = number

    function myfunc3(test: Instance, pos: Vector3)
    end
end
)"),
        R"(
0: function(userdata, vector)
1: function(userdata, any)
2: function(userdata, number)
)");
}

TEST_CASE("TypeAliasScoping")
{
    CHECK_EQ("\n" + compileTypeTable(R"(
do
    type Part = number
end

function myfunc1(test: Part, num: number)
end

do
    type Part = number

    function myfunc2(test: Part, num: number)
    end
end

repeat
    type Part = number
until (function(test: Part, num: number) end)()

function myfunc4(test: Instance, num: number)
end

type Instance = string
)"),
        R"(
0: function(userdata, number)
1: function(number, number)
2: function(number, number)
3: function(string, number)
)");
}

TEST_CASE("TypeAliasResolve")
{
    CHECK_EQ("\n" + compileTypeTable(R"(
type Foo1 = number
type Foo2 = { number }
type Foo3 = Part
type Foo4 = Foo1 -- we do not resolve aliases within aliases
type Foo5<X> = X

function myfunc(f1: Foo1, f2: Foo2, f3: Foo3, f4: Foo4, f5: Foo5<number>)
end

function myfuncerr(f1: Foo1<string>, f2: Foo5)
end

)"),
        R"(
0: function(number, table, userdata, any, any)
1: function(number, any)
)");
}

TEST_CASE("TypeUnionIntersection")
{
    CHECK_EQ("\n" + compileTypeTable(R"(
function myfunc(test: string | nil, foo: nil)
end

function myfunc2(test: string & nil, foo: nil)
end

function myfunc3(test: string | number, foo: nil)
end

function myfunc4(test: string & number, foo: nil)
end
)"),
        R"(
0: function(string?, nil)
1: function(any, nil)
2: function(any, nil)
3: function(any, nil)
)");
}

TEST_CASE("BuiltinFoldMathK")
{
    // we can fold math.pi at optimization level 2
    CHECK_EQ("\n" + compileFunction(R"(
function test()
    return math.pi * 2
end
)",
                        0, 2),
        R"(
LOADK R0 K0 [6.2831853071795862]
RETURN R0 1
)");

    // we don't do this at optimization level 1 because it may interfere with environment substitution
    CHECK_EQ("\n" + compileFunction(R"(
function test()
    return math.pi * 2
end
)",
                        0, 1),
        R"(
GETIMPORT R1 3 [math.pi]
MULK R0 R1 K0 [2]
RETURN R0 1
)");

    // we also don't do it if math global is assigned to
    CHECK_EQ("\n" + compileFunction(R"(
function test()
    return math.pi * 2
end

math = { pi = 4 }
)",
                        0, 2),
        R"(
GETGLOBAL R2 K1 ['math']
GETTABLEKS R1 R2 K2 ['pi']
MULK R0 R1 K0 [2]
RETURN R0 1
)");
}

TEST_CASE("NoBuiltinFoldFenv")
{
    // builtin folding is disabled when getfenv/setfenv is used in the module
    CHECK_EQ("\n" + compileFunction(R"(
getfenv()

function test()
    return math.pi, math.sin(0)
end
)",
                        0, 2),
        R"(
GETIMPORT R0 2 [math.pi]
LOADN R2 0
FASTCALL1 24 R2 L0
GETIMPORT R1 4 [math.sin]
CALL R1 1 1
L0: RETURN R0 2
)");
}

TEST_CASE("IfThenElseAndOr")
{
    // if v then v else k can be optimized to ORK
    CHECK_EQ("\n" + compileFunction0(R"(
local x = ...
return if x then x else 0
)"),
        R"(
GETVARARGS R0 1
ORK R1 R0 K0 [0]
RETURN R1 1
)");

    // if v then v else l can be optimized to OR
    CHECK_EQ("\n" + compileFunction0(R"(
local x, y = ...
return if x then x else y
)"),
        R"(
GETVARARGS R0 2
OR R2 R0 R1
RETURN R2 1
)");

    // this also works in presence of type casts
    CHECK_EQ("\n" + compileFunction0(R"(
local x, y = ...
return if x then x :: number else 0
)"),
        R"(
GETVARARGS R0 2
ORK R2 R0 K0 [0]
RETURN R2 1
)");

    // if v then k else v can be optimized to ANDK
    CHECK_EQ("\n" + compileFunction0(R"(
local x = ...
return if x then 0 else x
)"),
        R"(
GETVARARGS R0 1
ANDK R1 R0 K0 [0]
RETURN R1 1
)");

    // if v then l else v can be optimized to AND
    CHECK_EQ("\n" + compileFunction0(R"(
local x, y = ...
return if x then y else x
)"),
        R"(
GETVARARGS R0 2
AND R2 R0 R1
RETURN R2 1
)");

    // this also works in presence of type casts
    CHECK_EQ("\n" + compileFunction0(R"(
local x, y = ...
return if x then y else x :: number
)"),
        R"(
GETVARARGS R0 2
AND R2 R0 R1
RETURN R2 1
)");

    // all of the above work when the target is a temporary register, which is safe because the value is only mutated once
    CHECK_EQ("\n" + compileFunction0(R"(
local x, y = ...
x = if x then x else y
x = if x then y else x
)"),
        R"(
GETVARARGS R0 2
OR R0 R0 R1
AND R0 R0 R1
RETURN R0 0
)");

    // note that we can't do this transformation if the expression has possible side effects
    CHECK_EQ("\n" + compileFunction0(R"(
local x = ...
return if x.data then x.data else 0
)"),
        R"(
GETVARARGS R0 1
GETTABLEKS R2 R0 K0 ['data']
JUMPIFNOT R2 L0
GETTABLEKS R1 R0 K0 ['data']
RETURN R1 1
L0: LOADN R1 0
RETURN R1 1
)");
}

TEST_CASE("SideEffects")
{
    // we do not evaluate expressions in some cases when we know they can't carry side effects
    CHECK_EQ("\n" + compileFunction0(R"(
local x = 5, print
local y = 5, 42
local z = 5, table.find -- considered side effecting because of metamethods
)"),
        R"(
LOADN R0 5
LOADN R1 5
LOADN R2 5
GETIMPORT R3 2 [table.find]
RETURN R0 0
)");

    // this also applies to returns in cases where a function gets inlined
    CHECK_EQ("\n" + compileFunction(R"(
local function test1()
    return 42
end

local function test2()
    return print
end

local function test3()
    return function() print(test3) end
end

local function test4()
    return table.find -- considered side effecting because of metamethods
end

test1()
test2()
test3()
test4()
)",
                        5, 2),
        R"(
DUPCLOSURE R0 K0 ['test1']
DUPCLOSURE R1 K1 ['test2']
DUPCLOSURE R2 K2 ['test3']
CAPTURE VAL R2
DUPCLOSURE R3 K3 ['test4']
GETIMPORT R4 6 [table.find]
RETURN R0 0
)");
}

TEST_CASE("IfElimination")
{
    // if the left hand side of a condition is constant, it constant folds and we don't emit the branch
    CHECK_EQ("\n" + compileFunction0("local a = false if a and b then b() end"), R"(
RETURN R0 0
)");

    CHECK_EQ("\n" + compileFunction0("local a = true if a or b then b() end"), R"(
GETIMPORT R0 1 [b]
CALL R0 0 0
RETURN R0 0
)");

    // of course this keeps the other branch if present
    CHECK_EQ("\n" + compileFunction0("local a = false if a and b then b() else return 42 end"), R"(
LOADN R0 42
RETURN R0 1
RETURN R0 0
)");

    CHECK_EQ("\n" + compileFunction0("local a = true if a or b then b() else return 42 end"), R"(
GETIMPORT R0 1 [b]
CALL R0 0 0
RETURN R0 0
)");

    // if the right hand side is constant, the condition doesn't constant fold but we still could eliminate one of the branches for 'a and K'
    CHECK_EQ("\n" + compileFunction0("local a = false if b and a then return 1 end"), R"(
RETURN R0 0
)");

    CHECK_EQ("\n" + compileFunction0("local a = false if b and a then return 1 else return 2 end"), R"(
LOADN R0 2
RETURN R0 1
)");

    // of course if the right hand side of 'and' is 'true', we still need to actually evaluate the left hand side
    CHECK_EQ("\n" + compileFunction0("local a = true if b and a then return 1 end"), R"(
GETIMPORT R0 1 [b]
JUMPIFNOT R0 L0
LOADN R0 1
RETURN R0 1
L0: RETURN R0 0
)");

    CHECK_EQ("\n" + compileFunction0("local a = true if b and a then return 1 else return 2 end"), R"(
GETIMPORT R0 1 [b]
JUMPIFNOT R0 L0
LOADN R0 1
RETURN R0 1
L0: LOADN R0 2
RETURN R0 1
)");

    // also even if we eliminate the branch, we still need to compute side effects
    CHECK_EQ("\n" + compileFunction0("local a = false if b.test and a then return 1 end"), R"(
GETIMPORT R0 2 [b.test]
RETURN R0 0
)");

    CHECK_EQ("\n" + compileFunction0("local a = false if b.test and a then return 1 else return 2 end"), R"(
GETIMPORT R0 2 [b.test]
LOADN R0 2
RETURN R0 1
)");
}

TEST_CASE("ArithRevK")
{
<<<<<<< HEAD
    ScopedFastFlag sff("LuauCompileRevK", true);
=======
    ScopedFastFlag sff(FFlag::LuauCompileRevK, true);
>>>>>>> 557e77a6

    // - and / have special optimized form for reverse constants; in the future, + and * will likely get compiled to ADDK/MULK
    // other operators are not important enough to optimize reverse constant forms for
    CHECK_EQ("\n" + compileFunction0(R"(
local x: number = unknown
return 2 + x, 2 - x, 2 * x, 2 / x, 2 % x, 2 // x, 2 ^ x
)"),
        R"(
GETIMPORT R0 1 [unknown]
LOADN R2 2
ADD R1 R2 R0
SUBRK R2 K2 [2] R0
LOADN R4 2
MUL R3 R4 R0
DIVRK R4 K2 [2] R0
LOADN R6 2
MOD R5 R6 R0
LOADN R7 2
IDIV R6 R7 R0
LOADN R8 2
POW R7 R8 R0
RETURN R1 7
)");
}

TEST_SUITE_END();<|MERGE_RESOLUTION|>--- conflicted
+++ resolved
@@ -1182,11 +1182,7 @@
 
 TEST_CASE("AndOrChainCodegen")
 {
-<<<<<<< HEAD
-    ScopedFastFlag sff("LuauCompileRevK", true);
-=======
     ScopedFastFlag sff(FFlag::LuauCompileRevK, true);
->>>>>>> 557e77a6
 
     const char* source = R"(
     return
@@ -2110,11 +2106,7 @@
 
 TEST_CASE("AndOrOptimizations")
 {
-<<<<<<< HEAD
-    ScopedFastFlag sff("LuauCompileRevK", true);
-=======
     ScopedFastFlag sff(FFlag::LuauCompileRevK, true);
->>>>>>> 557e77a6
 
     // the OR/ORK optimization triggers for cutoff since lhs is simple
     CHECK_EQ("\n" + compileFunction(R"(
@@ -4498,11 +4490,7 @@
 
 TEST_CASE("VectorLiterals")
 {
-<<<<<<< HEAD
-    ScopedFastFlag sff("LuauVectorLiterals", true);
-=======
     ScopedFastFlag sff(FFlag::LuauVectorLiterals, true);
->>>>>>> 557e77a6
 
     CHECK_EQ("\n" + compileFunction("return Vector3.new(1, 2, 3)", 0, 2, /*enableVectors*/ true), R"(
 LOADK R0 K0 [1, 2, 3]
@@ -7864,11 +7852,7 @@
 
 TEST_CASE("ArithRevK")
 {
-<<<<<<< HEAD
-    ScopedFastFlag sff("LuauCompileRevK", true);
-=======
     ScopedFastFlag sff(FFlag::LuauCompileRevK, true);
->>>>>>> 557e77a6
 
     // - and / have special optimized form for reverse constants; in the future, + and * will likely get compiled to ADDK/MULK
     // other operators are not important enough to optimize reverse constant forms for
